
name: Documentation

on:
  push:
    branches:
<<<<<<< HEAD
      - master
      - dynamic-imports
=======
      - refactor-and-docs
>>>>>>> defd9845

jobs:
  docs:
    runs-on: ubuntu-latest
    steps:
    - uses: actions/checkout@v1
    - name: Set up Python
      uses: actions/setup-python@v1
      with:
        python-version: 3.8
    - name: Install Dependencies
      run: |
        pip install --upgrade pip
        pip install Cython
        pip install numpy
        pip install .[dev]
        pip install furo
    - name: Generate Docs
      run: |
        make gen-docs
        # touch docs/_build/html/.nojekyll
    - name: Publish Docs
      uses: JamesIves/github-pages-deploy-action@releases/v3
      with:
        ACCESS_TOKEN: ${{ secrets.ACCESS_TOKEN }}
<<<<<<< HEAD
        BASE_BRANCH: dynamic-imports # The branch the action should deploy from.
=======
        BASE_BRANCH: refactor-and-docs # The branch the action should deploy from.
>>>>>>> defd9845
        BRANCH: gh-pages # The branch the action should deploy to.
        FOLDER: docs/_build/html/ # The folder the action should deploy.<|MERGE_RESOLUTION|>--- conflicted
+++ resolved
@@ -4,12 +4,7 @@
 on:
   push:
     branches:
-<<<<<<< HEAD
-      - master
-      - dynamic-imports
-=======
       - refactor-and-docs
->>>>>>> defd9845
 
 jobs:
   docs:
@@ -35,10 +30,6 @@
       uses: JamesIves/github-pages-deploy-action@releases/v3
       with:
         ACCESS_TOKEN: ${{ secrets.ACCESS_TOKEN }}
-<<<<<<< HEAD
-        BASE_BRANCH: dynamic-imports # The branch the action should deploy from.
-=======
         BASE_BRANCH: refactor-and-docs # The branch the action should deploy from.
->>>>>>> defd9845
         BRANCH: gh-pages # The branch the action should deploy to.
         FOLDER: docs/_build/html/ # The folder the action should deploy.