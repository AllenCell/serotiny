#!/usr/bin/env python
# -*- coding: utf-8 -*-

"""The setup script."""

from setuptools import find_packages, setup

with open("README.md") as readme_file:
    readme = readme_file.read()

setup_requirements = [
    "pytest-runner>=5.2",
]

test_requirements = [
    "black>=19.10b0",
    "codecov>=2.1.4",
    "flake8>=3.8.3",
    "flake8-debugger>=3.2.1",
    "pytest>=5.4.3",
    "pytest-cov>=2.9.0",
    "pytest-raises>=0.11",
]

dev_requirements = [
    *setup_requirements,
    *test_requirements,
    "bump2version>=1.0.1",
    "coverage>=5.1",
    "ipython>=7.15.0",
    "m2r2>=0.2.7",
    "pytest-runner>=5.2",
    "Sphinx>=3.4.3",
    "sphinx_rtd_theme>=0.5.1",
    "tox>=3.15.2",
    "twine>=3.1.1",
    "wheel>=0.34.2",
]

requirements = [
    # project requires
    "aicsimageio>=4.0.2",
    "numpy",
    "pandas",
    "Pillow",
    "pytorch-lightning",
    "pytorch-lightning-bolts",
    "torchvision",
    "tqdm",
    "seaborn",
    "urllib3",
    "brokenaxes",
    "torchio",
    "sphinx",
    "sphinx-rtd-theme",
<<<<<<< HEAD
    "hydra-core@git+https://github.com/facebookresearch/hydra.git",
=======
    "furo",
    "aicsshparam"
>>>>>>> defd9845
]

extra_requirements = {
    "setup": setup_requirements,
    "test": test_requirements,
    "dev": dev_requirements,
    "all": [*requirements, *dev_requirements],
}

setup(
    author="Ryan Spangler, Ritvik Vasan, Guilherme Pires, Caleb Chan, Theo Knijnenburg",
    author_email="ryan.spangler@alleninstitute.org, ritvik.vasan@alleninstitute.org, guilherme.pires@alleninstitute.org, caleb.chan@alleninstitute.org, theo.knijnenburg@alleninstitute.org",
    classifiers=[
        "Development Status :: 2 - Pre-Alpha",
        "Intended Audience :: Developers",
        "License :: OSI Approved :: MIT License",
        "Natural Language :: English",
        "Programming Language :: Python :: 3.7",
        "Programming Language :: Python :: 3.8",
        "Programming Language :: Python :: 3.9",
    ],
    description="library and commands for deep learning workflows",
    entry_points={
        "console_scripts": [
            "serotiny=serotiny_steps.cli.main:main",
            "apply_projection=serotiny_steps.apply_projection:main",
            "change_resolution=serotiny_steps.change_resolution:main",
            "diagnostic_sheets=serotiny_steps.diagnostic_sheets:main",
            "filter_data=serotiny_steps.filter_data:main",
            "merge_data=serotiny_steps.merge_data:main",
            "one_hot=serotiny_steps.one_hot:main",
            "select_fields=serotiny_steps.select_fields:main",
            "split_data=serotiny_steps.split_data:main",
            "train_classifier=serotiny_steps.train_classifier:main",
            "train_vae=serotiny_steps.train_vae:main",
            "train_model=serotiny_steps.train_model:main",
            "tune_model=serotiny_steps.tune_model:main",
        ],
    },
    install_requires=requirements,
    license="MIT license",
    long_description=readme,
    long_description_content_type="text/markdown",
    include_package_data=True,
    keywords="serotiny",
    name="serotiny",
    packages=find_packages(exclude=["tests", "*.tests", "*.tests.*"]),
    python_requires=">=3.7",
    setup_requires=setup_requirements,
    test_suite="serotiny/tests",
    tests_require=test_requirements,
    extras_require=extra_requirements,
    url="https://github.com/AllenCellModeling/serotiny",
    # Do not edit this string manually, always use bumpversion
    # Details in CONTRIBUTING.rst
    version="0.0.0",
    zip_safe=False,
)<|MERGE_RESOLUTION|>--- conflicted
+++ resolved
@@ -37,7 +37,23 @@
     "wheel>=0.34.2",
 ]
 
+step_workflow_requirements = [
+    "aics_dask_utils>=0.2.0",
+    "bokeh>=2.1.0",
+    "boto3==1.15",
+    "dask[bag]>=2.19.0",
+    "dask_jobqueue>=0.7.0",
+    "distributed>=2.19.0",
+    "docutils==0.15.2",  # needed for botocore (quilt dependency)
+    "fire",
+    "psutil",
+    "python-dateutil<=2.8.0",  # need <=2.8.0 for quilt3 in step
+    "actk>0.2.0",  # useful functions
+    "dill>=0.3.3",  # pickle dataloader containing lambda functions
+]
+
 requirements = [
+    *step_workflow_requirements,
     # project requires
     "aicsimageio>=4.0.2",
     "numpy",
@@ -45,27 +61,31 @@
     "Pillow",
     "pytorch-lightning",
     "pytorch-lightning-bolts",
+    "torch",
     "torchvision",
     "tqdm",
     "seaborn",
-    "urllib3",
+    "urllib3<1.26",
+    "ray",
+    "hyperopt",
+    "ray[tune]",
     "brokenaxes",
     "torchio",
+    "hydra-core",
     "sphinx",
     "sphinx-rtd-theme",
-<<<<<<< HEAD
-    "hydra-core@git+https://github.com/facebookresearch/hydra.git",
-=======
     "furo",
     "aicsshparam"
->>>>>>> defd9845
 ]
 
 extra_requirements = {
     "setup": setup_requirements,
     "test": test_requirements,
     "dev": dev_requirements,
-    "all": [*requirements, *dev_requirements],
+    "all": [
+        *requirements,
+        *dev_requirements,
+    ],
 }
 
 setup(
