--- conflicted
+++ resolved
@@ -2,7 +2,7 @@
 from .actk.actk3d import ACTK3DDataModule
 from .aics_mnist import AICS_MNIST_DataModule
 from .dummy import DummyDatamodule
-<<<<<<< HEAD
+from .folder_datamodule import FolderDatamodule
 from .variance_spharm_coeffs import VarianceSpharmCoeffs
 from .gaussian import GaussianDataModule
 
@@ -13,10 +13,5 @@
     "DummyDatamodule",
     "VarianceSpharmCoeffs",
     "GaussianDataModule",
-]
-=======
-from .folder_datamodule import FolderDatamodule
-
-__all__ = ["ACTK2DDataModule", "ACTK3DDataModule", "AICS_MNIST_DataModule",
-           "DummyDatamodule", "FolderDatamodule"]
->>>>>>> 30ff20ab
+    "FolderDatamodule",
+]