from .dummy import DummyDatamodule
<<<<<<< HEAD
from .folder_datamodule import FolderDatamodule
from .variance_spharm_coeffs import VarianceSpharmCoeffs
from .gaussian import GaussianDataModule
from .intensity_representation import IntensityRepresentation
=======
from .manifest_datamodule import ManifestDatamodule
from .patch import PatchDatamodule
>>>>>>> 33b4205e

__all__ = [
    "DummyDatamodule",
<<<<<<< HEAD
    "VarianceSpharmCoeffs",
    "GaussianDataModule",
    "FolderDatamodule",
    "IntensityRepresentation",
=======
    "ManifestDatamodule",
    "PatchDatamodule",
>>>>>>> 33b4205e
]<|MERGE_RESOLUTION|>--- conflicted
+++ resolved
@@ -1,23 +1,9 @@
 from .dummy import DummyDatamodule
-<<<<<<< HEAD
-from .folder_datamodule import FolderDatamodule
-from .variance_spharm_coeffs import VarianceSpharmCoeffs
-from .gaussian import GaussianDataModule
-from .intensity_representation import IntensityRepresentation
-=======
 from .manifest_datamodule import ManifestDatamodule
 from .patch import PatchDatamodule
->>>>>>> 33b4205e
 
 __all__ = [
     "DummyDatamodule",
-<<<<<<< HEAD
-    "VarianceSpharmCoeffs",
-    "GaussianDataModule",
-    "FolderDatamodule",
-    "IntensityRepresentation",
-=======
     "ManifestDatamodule",
     "PatchDatamodule",
->>>>>>> 33b4205e
 ]