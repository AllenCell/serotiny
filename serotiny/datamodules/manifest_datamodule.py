--- conflicted
+++ resolved
@@ -22,13 +22,6 @@
     columns: Optional[Sequence[str]] = None,
 ):
     manifest = Path(manifest)
-<<<<<<< HEAD
-=======
-    # if fms:
-    #     manifest = Path(FileManagementSystem().get_file_by_id(manifest).path)
-    # else:
-    #     manifest = Path(manifest)
->>>>>>> 7f339d0f
 
     if not manifest.is_file():
         raise FileNotFoundError("Manifest file not found at given path")
