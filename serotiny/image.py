from pathlib import Path
from typing import Union
import numpy as np
import torch

from imageio import imwrite

import aicsimageio
import aicsimageio.transforms as transforms
import aicsimageio.writers.ome_tiff_writer as ome_tiff_writer
import aicsimageprocessing

from skimage.transform import resize

ALL_CHANNELS = ["C", "Y", "X", "S", "T", "Z"]
EMPTY_INDEXES = {channel: 0 for channel in ALL_CHANNELS}

# Set RGB colors
# This will set:
# Membrane to Red
# Structure to Green
# DNA to Blue
DEFAULT_CHANNELS = ["membrane", "structure", "dna"]
CHANNEL_COLORS = [[1, 0, 0], [0, 1, 0], [0, 0, 1]]

DEFAULT_TRANSFORM = "CZYX"
TRANSFORM_AXIS_MAP = {"X": "CXZY", "Y": "CYZX", "Z": "CZYX"}


def define_channels(channel_order, indexes=None):
    """
    Take a list of channels and optional indexes and returns
    the necessary arguments to AICSImage.get_image_data()
    """

    if channel_order is None:
        channel_order = []

    orientation = "".join(channel_order) if channel_order else None
    channels = EMPTY_INDEXES.copy()
    if indexes is not None:
        channels.update(indexes)
    for channel in channel_order:
        if isinstance(channels[channel], int):
            del channels[channel]
    return orientation, channels


def normalize_img_zero_one(img_arr):
    """
    min-max-scale each channel in an image.
    """
    for i, channel in enumerate(img_arr.astype(np.float64)):
        img_arr[i] = (channel - channel.min()) / (channel.max() - channel.min())
    return img_arr


def png_loader(
    path_str, channel_order=None, indexes=None, transform=None, output_dtype=np.float64
):
    """
    Load an image from a png file given by `path_str` into a torch tensor.
    ---
    Parameters:
      path_str: str -> path of the image to load
      channel_order: list (optional) -> order in which to load the channels
      indexes: TODO: explain this
      transform: callable (optional) -> transform to apply before returning
      output_dtype: numpy dtype
    Returns:
      torch.Tensor
    """
    # find the orientation and channel indexes
    orientation, channel_indexes = define_channels(channel_order, indexes)

    aicsimageio.use_dask(False)
    img = aicsimageio.AICSImage(path_str)

    # Adding this as a separate line since it may
    # speed up array loading
    img.data

    # use provided orientation to load the image
    if orientation:
        img = img.get_image_data(orientation, **channel_indexes)
    else:
        img = img.get_image_data(**channel_indexes)

    img = img.astype(output_dtype)
    img = normalize_img_zero_one(img)
    img = torch.tensor(img)
    if transform:
        img = transform(img)

    return img


def tiff_loader_CZYX(
    path_str,
    select_channels=None,
    output_dtype=np.float32,
    channel_masks=None,
    mask_thresh=0,
    transform=None,
):
    """
    Load TIFF image from path given by `path_str`.
    ---
    Parameters:
      path_str: str -> path of the image to load
      select_channels: list -> channels to be retrieved from the image
      output_dtype: numpy dtype TODO: explain
      channel_masks: TODO: explain
      mask_thresh: float -> TODO: explain this
      transform: callable (optional) -> transform to apply before returning
    Returns:
      torch.Tensor
    """
    aicsimg = aicsimageio.AICSImage(path_str)
    channel_names = aicsimg.get_channel_names()
    data = aicsimg.get_image_data("CZYX", S=0, T=0)

<<<<<<< HEAD
    mask_keys = channel_masks.keys() if channel_masks else {}
    
=======
    if select_channels is None:
        select_channels = channel_names

>>>>>>> 7aae618e
    if (not set(select_channels).issubset(channel_names)) or (
        not set(mask_keys).issubset(channel_names)
    ):
        raise KeyError(
            "Some elements of `select_channels` or `channel_masks` "
            "are not present in `channel_names`:\n"
            f"\tchannel_names: {channel_names}\n"
            f"\tchannel_masks: {channel_masks}\n"
            f"\tselect_channels:: {select_channels}"
        )

    channel_map = {
        channel_name: index for index, channel_name in enumerate(channel_names)
    }

    if channel_masks is not None:
        for channel, mask in channel_masks.items():
            channel_index = channel_map[channel]
            mask_index = channel_map[mask]
            mask = data[mask_index] > mask_thresh
            data[channel_index][~mask] = 0

    if select_channels:
        channel_indexes = [channel_map[channel] for channel in select_channels]
        data = data[channel_indexes, ...]

    data = data.astype(output_dtype)
    if transform:
        data = transform(data)

    return data


def change_resolution(
    path_in: Union[str, Path],
    path_out: Union[str, Path],
    ZYX_resolution: Union[float, list],
):
    """
    Changes the resolution of a 3D OME TIFF file
    Parameters
    ----------
    path_in: Union[str, Path]
        The path to the input OME TIFF file
    path_out: Union[str, Path]
        The path to the output OME TIFF file
    ZYX_resolution: Union[float, list]
        Resolution scaling factor or desired ZYX dimensions (list of 3)
    Returns
    -------
    data_new.shape: Tuple
        Tuple that contains the image dimensions of output image
    """

    aicsimageio.use_dask(False)

    # Read in image and get channel names
    aicsimg = aicsimageio.AICSImage(path_in)
    channel_names = aicsimg.get_channel_names()
    data = aicsimg.get_image_data("CZYX", S=0, T=0)
    # this function should change when we have multiple scenes (S>0) or time series (T>0)

    # Get image dimensions
    num_channels, z_dim, y_dim, x_dim = data.shape

    # Get image dimensions of new image
    if isinstance(ZYX_resolution, list):
        if len(ZYX_resolution) != 3:
            raise ValueError(
                f"Resolution must be three long (Z Y X) not {len(ZYX_resolution)}"
            )
        z_dim_new, y_dim_new, x_dim_new = ZYX_resolution
    else:
        z_dim_new = np.round(z_dim * ZYX_resolution).astype(np.int)
        y_dim_new = np.round(y_dim * ZYX_resolution).astype(np.int)
        x_dim_new = np.round(x_dim * ZYX_resolution).astype(np.int)
    # Resize to get desired resolution
    data_new = np.zeros(
        (1, num_channels, z_dim_new, y_dim_new, x_dim_new), dtype="uint8"
    )
    for channel in np.arange(num_channels):
        data_new[0, channel, :, :, :] = resize(
            data[channel, :, :, :].squeeze(),
            (z_dim_new, y_dim_new, x_dim_new),
            preserve_range=True,
        )
    data_new = data_new.astype((np.uint8))
    # change this to do it across all channels at once, perhaps this can be done without for loop

    # Write output image
    with ome_tiff_writer.OmeTiffWriter(path_out, overwrite_file=True) as writer2:
        writer2.save(
            data=data_new, channel_names=channel_names, dimension_order="STCZYX"
        )

    return data_new.shape


def project_2d(
    path_3d,
    axis,
    method,
    path_2d,
    channels=None,
    masks=None,
    proj_all=False,
):
    """
    Apply 2d projection to 3d image in path given by `path_3d`
    Parameters
    ----------
    path_3d: Union[str, Path]
        The path to the input OME TIFF file
    axis: str
        The axis across which to project
    method: str
        The method for the projection
    path_2d: Union[str, Path]
        The path in which to save the projection image
    channels:
        TODO explain
    masks:
        TODO explain
    proj_all: bool
        TODO explain
    Returns
    -------
    projection.shape: Tuple
        Tuple that contains the image dimensions of output projection
    """
    aicsimageio.use_dask(False)

    # load the 3d image
    image_3d = tiff_loader_CZYX(
        path_3d, select_channels=channels or DEFAULT_CHANNELS, channel_masks=masks
    )

    # find the argument based on the axis
    if axis in TRANSFORM_AXIS_MAP:
        axis_transform = TRANSFORM_AXIS_MAP[axis]
    else:
        raise Exception(
            f"only axes available are {list(TRANSFORM_AXIS_MAP.keys())}, not {axis}"
        )

    # choose another transform if we aren't doing the Z axis
    if axis_transform != DEFAULT_TRANSFORM:
        image_3d = transforms.transpose_to_dims(
            image_3d, DEFAULT_TRANSFORM, axis_transform
        )

    # project from CZYX to CYX
    projection = aicsimageprocessing.imgtoprojection(
        image_3d,
        proj_all=proj_all,
        proj_method=method,
        local_adjust=False,
        global_adjust=True,
        colors=CHANNEL_COLORS,
    )

    # Convert to YXC for PNG writing
    projection = transforms.transpose_to_dims(projection, "CYX", "YXC")

    # Drop size to uint8
    projection = projection.astype(np.uint8)

    # Save to PNG
    imwrite(path_2d, projection)

    return projection.shape<|MERGE_RESOLUTION|>--- conflicted
+++ resolved
@@ -120,14 +120,11 @@
     channel_names = aicsimg.get_channel_names()
     data = aicsimg.get_image_data("CZYX", S=0, T=0)
 
-<<<<<<< HEAD
     mask_keys = channel_masks.keys() if channel_masks else {}
     
-=======
     if select_channels is None:
         select_channels = channel_names
 
->>>>>>> 7aae618e
     if (not set(select_channels).issubset(channel_names)) or (
         not set(mask_keys).issubset(channel_names)
     ):
