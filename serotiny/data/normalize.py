--- conflicted
+++ resolved
@@ -30,7 +30,6 @@
         result -= np.mean(result, axis=axis)[slices]
         result /= np.std(result, axis=axis)[slices]
         result *= self.scale
-<<<<<<< HEAD
         return result
 
 
@@ -57,6 +56,3 @@
         ar = 2*(ar - norm_min) / (norm_max - norm_min)-1
 
         return ar.astype(np.float32)
-=======
-        return result
->>>>>>> 384cd056
