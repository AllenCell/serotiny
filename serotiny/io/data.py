import warnings
import multiprocessing as mp
from itertools import chain, combinations
from typing import Sequence, Union

import numpy as np
import pandas as pd
import quilt3
import torch

from sklearn.preprocessing import OneHotEncoder
from torch.utils.data import DataLoader, WeightedRandomSampler
from .dataframe_dataset import DataframeDataset

from pathlib import Path

from actk.utils import dataset_utils


def load_csv(dataset: Union[str, Path, pd.DataFrame], required: Sequence[str]):
    """
    Read dataframe from either a path or an existing pd.DataFrame, checking
    the fields given by `required` are present
    """

    # Handle dataset provided as string or path
    if isinstance(dataset, (str, Path)):
        dataset = Path(dataset).expanduser().resolve(strict=True)

        # Read dataset
        dataset = pd.read_csv(dataset)

    # Check the dataset for the required columns
    dataset_utils.check_required_fields(
        dataset=dataset,
        required_fields=required,
    )

    return dataset


def powerset(iterable):
    """
    Generate all combinations of the elements of `iterable`, for all possible
    size of the combo
    """
    elements = list(iterable)
    return list(
        chain.from_iterable(combinations(elements, r) for r in range(len(elements) + 1))
    )


def subset_channels(
    channel_subset: Sequence[Union[int, str]], channels: Sequence[Union[int, str]]
):
    """
    Subset channels given a list of both

    Parameters
    -----------
    channel_subset: Sequence[Union[int, str]]
        List of subset channels

    channels: Sequence[Union[int, str]]
        List of all channels

    Returns:
    channel_indexes:
        Indexes of subset channels in original channel list

    num_channels:
        New length of channels
    """
    if channel_subset is not None:
        try:
            channel_indexes = [
                channels.index(channel_name) for channel_name in channel_subset
            ]
            num_channels = len(channel_indexes)
        except ValueError:
            raise Exception(
                (
                    f"channel indexes {channel_subset} "
                    f"do not match channel names {channels}"
                )
            )
    return channel_indexes, num_channels


def download_quilt_data(
    package: str,
    bucket: str,
    data_save_loc: str,
    ignore_warnings=True,
):
    """
    Download a quilt dataset and supress nfs file attribe warnings

    Parameters
    ----------
    package: str
        Name of the package on s3.
        Example: "aics/hipsc_single_cell_image_dataset"

    bucket: str
        The s3 bucket storing the package
        Example: "s3://allencell"

    data_save_loc: str,
        Path to save data

    ignore_warnings: bool,
        Whether to suppress nfs file attribute warnings or not
    """
    dataset_manifest = quilt3.Package.browse(package, bucket)

    if ignore_warnings:
        with warnings.catch_warnings():
            warnings.simplefilter("ignore", UserWarning)
            dataset_manifest.fetch(data_save_loc)
    else:
        dataset_manifest.fetch(data_save_loc)


def load_data_loader(
    dataset: pd.DataFrame,
    loaders: dict,
    transform: Union[list, torch.nn.Module],
    batch_size: int,
    num_workers: int,
    shuffle: bool,
<<<<<<< HEAD
    weights_col: str,
    pin_memory: bool = True,
    drop_last: bool = False,
=======
    weights_col=None,
>>>>>>> 99457d6e
):
    """
    Load a pytorch DataLoader from the provided dataset.

    Parameters
    ----------
    dataset: pd.DataFrame
        Dataframe to convert into a pytorch dataloader. Pass in a separate dataframe
        for train, val and test to make dataloaders for each

    loaders: dict
        Dictionary containing information about how to load the CellID, Image
        and Label from the dataframe per row.

    transform: Union[list, torch.nn.Module]
        Pytorch transforms to apply to the images

    batch_size: int
        Batch size used in the dataloader. Example: 64

    num_workers: int
        Number of worker processes to create in the dataloader

    shuffle: bool
        Whether to shuffle the dataset or not. Example: True for train dataloader

    weights_col: str
        Use a column if class weights to instantiate a weighted random sampler
        that handles class imbalances

    Returns
    --------
    dataloader
        A pytorch dataloader based on a pandas dataframe

    """

    # Load a dataframe from the dataset, using the provided row processing fns
    dataframe = DataframeDataset(dataset, loaders=loaders)

    # Configure WeightedRandomSampler to handle class imbalances
    sampler = None
    if weights_col is not None:
        weights = dataframe.dataframe[weights_col].values
        sampler = WeightedRandomSampler(weights, len(dataframe.dataframe))

    # create the pytorch dataloader from that dataframe
    dataloader = DataLoader(
        dataframe,
        batch_size=batch_size,
        shuffle=shuffle,
        sampler=sampler,
        pin_memory=pin_memory,
        drop_last=drop_last,
        num_workers=num_workers,
        multiprocessing_context=mp.get_context("fork"),
    )

    return dataloader


def one_hot_encoding(dataset: pd.DataFrame, column: str):
    """
    Make one hot encoding of a column in a pandas dataframe

    Parameters
    -----------
    dataset: pd.DataFrame
        Input dataframe

    columns: str
        Column to convert into one hot encoding

    Returns
    ---------
    one_hot: np.array
        One hot encoding of input column
    """
    # Make a one hot encoding for this column in the dataset.

    enc = OneHotEncoder(sparse=False, dtype=np.float64)
    enc.fit(dataset[[column]])
    one_hot = enc.transform(dataset[[column]])

    return one_hot


def append_one_hot(dataset: pd.DataFrame, column: str, index: str):
    """
    Modifies its argument by appending the one hot encoding columns
    into the given dataset. Calls function one_hot_encoding

    Parameters
    -----------
    dataset: pd.DataFrame
        Input dataframe

    column: str
        Column to convert into one hot encoding

    index: str
        Index to merge the one hot encoding back onto original dataframe
    """

    one_hot = one_hot_encoding(dataset, column)
    # Lets merge on a unique ID to avoid errors here
    dataset = pd.merge(dataset, pd.DataFrame(one_hot, index=dataset[index]), on=[index])

    # Lets also calculate class weights
    labels_unique, counts = np.unique(dataset[column], return_counts=True)
    class_weights = [sum(counts) / c for c in counts]
    class_weights_dict = {i: j for (i, j) in zip(labels_unique, class_weights)}
    weights = [class_weights_dict[e] for e in dataset[column]]
    dataset["ClassWeights"] = weights

    # Convert class labels to integers for NLLLoss
    class_labels_dict = {
        # i: j for (i, j) in zip(labels_unique, range(len(labels_unique)))
        label: index
        for index, label in enumerate(labels_unique)
    }

    dataset[column + "Integer"] = [class_labels_dict[e] for e in dataset[column]]

    return dataset, one_hot.shape[-1]<|MERGE_RESOLUTION|>--- conflicted
+++ resolved
@@ -129,13 +129,9 @@
     batch_size: int,
     num_workers: int,
     shuffle: bool,
-<<<<<<< HEAD
     weights_col: str,
     pin_memory: bool = True,
     drop_last: bool = False,
-=======
-    weights_col=None,
->>>>>>> 99457d6e
 ):
     """
     Load a pytorch DataLoader from the provided dataset.
