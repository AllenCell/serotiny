from typing import Union, Sequence, Optional, Type, Callable
from pathlib import Path

import torch
import numpy as np

import aicsimageio
from aicsimageio.aics_image import _load_reader
from aicsimageio.writers.ome_tiff_writer import OmeTiffWriter

<<<<<<< HEAD
# import aicsimageprocessing

ALL_CHANNELS = ["C", "Y", "X", "S", "T", "Z"]
EMPTY_INDEXES = {channel: 0 for channel in ALL_CHANNELS}

# Set RGB colors
# This will set:
# Membrane to Red
# Structure to Green
# DNA to Blue
CHANNEL_COLORS = [[1, 0, 0], [0, 1, 0], [0, 0, 1]]

DEFAULT_TRANSFORM = "CZYX"
TRANSFORM_AXIS_MAP = {"X": "CXZY", "Y": "CYZX", "Z": "CZYX"}
=======
>>>>>>> defd9845

def infer_dims(img: aicsimageio.AICSImage):
    """
    Given a an AICSImage image, infer the corresponding
    tiff dimensions.
    """
    dims = dict(img.dims.items())

    if "S" in dims:
        if dims["S"] > 1:
            raise ValueError("Expected image with no S dimensions")
    if "T" in dims:
        if dims["T"] > 1:
            raise ValueError("Expected image with no T dimensions")

    if (dims["X"] < 1) or (dims["Y"] < 1):
        raise ValueError("Expected image with height and width")

    return "CYX" if dims["Z"] <= 1 else "CZYX"


def image_loader(
    path,
    select_channels: Optional[Union[Sequence[int], Sequence[str]]] = None,
    output_dtype: Optional[Type[np.number]] = None,
    transform: Optional[Callable] = None,
    return_channels: bool = False,
    reader: Optional[str] = None,
):
    """
    Load image from path given by `path`. If the given image doesn't have channel
    names, `select_channels` must be a list of integers

    Parameters
    ----------
    path: str
        Path of the image to load

    select_channels: Optional[Union[Sequence[int], Sequence[str]]] = None
        Channels to be retrieved from the image. If the given image doesn't
        have channel names, `select_channels` must be a list of integers

    output_dtype: Type[np.number] = np.float32
        Numpy dtype of output image

    transform: Optional[Callable] = None
        Transform to apply before returning the image

    return_channels: bool = False
        Flag to determine whether to return a channel-index map when loading
        the image. This is only useful when channels have names
    """

    if reader is not None:
        reader = _load_reader(reader)

    img = aicsimageio.AICSImage(path, reader=reader)
    channel_names = img.channel_names or list(range(img.data.shape[0]))

    if (select_channels is None) or (len(select_channels) == 0):
        select_channels = channel_names

    if not set(select_channels).issubset(channel_names):
        raise KeyError(
            "Some elements of `select_channels` aren't available: "
            f"\tavailable channels: {channel_names}\n"
            f"\tselect_channels: {select_channels}"
        )

    loaded_channels = select_channels
    loaded_channels_idx = [channel_names.index(channel) for channel in loaded_channels]

    dims = infer_dims(img)

    if "Z" in dims:
        data = img.get_image_data(dims, S=0, T=0, C=loaded_channels_idx)
    else:
        data = img.get_image_data(dims, Z=0, S=0, T=0, C=loaded_channels_idx)

    channel_map = {
        channel_name: index for index, channel_name in enumerate(loaded_channels)
    }

    if output_dtype is not None:
        data = data.astype(output_dtype)

    if transform:
        data = transform(data)

    if return_channels:
        return data, channel_map

    return data


def tiff_writer(
    img: Union[np.array, torch.Tensor],
    path: Union[str, Path],
<<<<<<< HEAD
    channels: Optional[Sequence] = None,
    overwrite: bool = False,
):

    if len(img.shape) == 4:
        dims = "CZYX"
    elif len(img.shape) == 3:
        dims = "CYX"
    else:
        raise ValueError(f"Unexpected image shape {img.shape}")

    # Write output image
    OmeTiffWriter.save(
        data=img, uri=path, channel_names=channels, dimension_order="STCZYX"
    )


def change_resolution(
    path_in: Union[str, Path],
    path_out: Union[str, Path],
    ZYX_resolution: Union[float, list],
):
    """
    Changes the resolution of a 3D OME TIFF file
    Parameters
    ----------
    path_in: Union[str, Path]
        The path to the input OME TIFF file
    path_out: Union[str, Path]
        The path to the output OME TIFF file
    ZYX_resolution: Union[float, list]
        Resolution scaling factor or desired ZYX dimensions (list of 3)
    Returns
    -------
    data_new.shape: Tuple
        Tuple that contains the image dimensions of output image
    """

    aicsimageio.use_dask(False)

    # Read in image and get channel names
    aicsimg = aicsimageio.AICSImage(path_in)
    channel_names = aicsimg.channel_names
    data = aicsimg.get_image_data("CZYX", S=0, T=0)
    # this function should change when we have multiple scenes (S>0) or time series (T>0)

    # Get image dimensions
    num_channels, z_dim, y_dim, x_dim = data.shape

    # Get image dimensions of new image
    if isinstance(ZYX_resolution, list):
        if len(ZYX_resolution) != 3:
            raise ValueError(
                f"Resolution must be three long (Z Y X) not {len(ZYX_resolution)}"
            )
        z_dim_new, y_dim_new, x_dim_new = ZYX_resolution
    else:
        z_dim_new = np.round(z_dim * ZYX_resolution).astype(np.int)
        y_dim_new = np.round(y_dim * ZYX_resolution).astype(np.int)
        x_dim_new = np.round(x_dim * ZYX_resolution).astype(np.int)
    # Resize to get desired resolution
    data_new = np.zeros(
        (1, num_channels, z_dim_new, y_dim_new, x_dim_new), dtype="uint8"
    )
    for channel in np.arange(num_channels):
        data_new[0, channel, :, :, :] = resize(
            data[channel, :, :, :].squeeze(),
            (z_dim_new, y_dim_new, x_dim_new),
            preserve_range=True,
        )
    data_new = data_new.astype((np.uint8))
    # change this to do it across all channels at once, perhaps this can be done without for loop

    # Write output image
    OmeTiffWriter.save(
        data=data_new,
        uri=path_out,
        channel_names=channel_names,
        dimension_order="STCZYX",
    )

    return data_new.shape


# def project_2d(
#     path_3d,
#     axis,
#     method,
#     path_2d,
#     channels=None,
#     masks=None,
#     proj_all=False,
# ):
#     """
#     Apply 2d projection to 3d image in path given by `path_3d`

#     Parameters
#     ----------
#     path_3d: Union[str, Path]
#         The path to the input OME TIFF file
#     axis: str
#         The axis across which to project
#     method: str
#         The method for the projection
#     path_2d: Union[str, Path]
#         The path in which to save the projection image
#     channels:
#         TODO explain
#     masks:
#         TODO explain
#     proj_all: bool
#         TODO explain

#     Returns
#     -------
#     projection.shape: Tuple
#         Tuple that contains the image dimensions of output projection
#     """
#     aicsimageio.use_dask(False)

#     # load the 3d image
#     image_3d = tiff_loader(path_3d, select_channels=channels, channel_masks=masks)

#     # find the argument based on the axis
#     if axis in TRANSFORM_AXIS_MAP:
#         axis_transform = TRANSFORM_AXIS_MAP[axis]
#     else:
#         raise Exception(
#             f"only axes available are {list(TRANSFORM_AXIS_MAP.keys())}, not {axis}"
#         )

#     # choose another transform if we aren't doing the Z axis
#     if axis_transform != DEFAULT_TRANSFORM:
#         image_3d = transforms.transpose_to_dims(
#             image_3d, DEFAULT_TRANSFORM, axis_transform
#         )

#     # project from CZYX to CYX
#     projection = aicsimageprocessing.imgtoprojection(
#         image_3d,
#         proj_all=proj_all,
#         proj_method=method,
#         local_adjust=False,
#         global_adjust=True,
#         colors=CHANNEL_COLORS,
#     )

#     # Drop size to uint8
#     projection = projection.astype(np.uint8)

#     # Save to TIFF
#     tiff_writer(projection, path_2d, channels)

#     return projection.shape


def subset_channels(
    channel_subset: Sequence[Union[int, str]], channels: Sequence[Union[int, str]]
):
=======
    channel_names: Optional[Sequence] = None,
    dim_order: Optional[str] = None,
):
    """
    Write an image to disk.

    Parameters
    ----------

    img: Union[np.array, torch.Tensor]
        An array/tensor containing the image to be saved

    path: Union[str, Path]
        The path where the image will be saved

    channel_names: Optional[Sequence] = None
        Optional list of labels to assign to each channel
        (in the correct order)
>>>>>>> defd9845
    """

    if dim_order is None:
        if len(img.shape) == 4:
            dim_order = "CZYX"
        elif len(img.shape) == 3:
            dim_order = "CYX"
        else:
            raise ValueError(f"Unexpected image shape {img.shape}")

    if len(dim_order) != len(img.shape):
        raise ValueError(
            f"The dimension spec ({dim_order}) is incompatible "
            f"with the image shape {img.shape}"
        )

    if channel_names is not None:
        channel_names = [channel_names]

    OmeTiffWriter.save(
        data=img, uri=path, channel_names=channel_names, dim_order=dim_order
    )<|MERGE_RESOLUTION|>--- conflicted
+++ resolved
@@ -8,23 +8,6 @@
 from aicsimageio.aics_image import _load_reader
 from aicsimageio.writers.ome_tiff_writer import OmeTiffWriter
 
-<<<<<<< HEAD
-# import aicsimageprocessing
-
-ALL_CHANNELS = ["C", "Y", "X", "S", "T", "Z"]
-EMPTY_INDEXES = {channel: 0 for channel in ALL_CHANNELS}
-
-# Set RGB colors
-# This will set:
-# Membrane to Red
-# Structure to Green
-# DNA to Blue
-CHANNEL_COLORS = [[1, 0, 0], [0, 1, 0], [0, 0, 1]]
-
-DEFAULT_TRANSFORM = "CZYX"
-TRANSFORM_AXIS_MAP = {"X": "CXZY", "Y": "CYZX", "Z": "CZYX"}
-=======
->>>>>>> defd9845
 
 def infer_dims(img: aicsimageio.AICSImage):
     """
@@ -123,167 +106,6 @@
 def tiff_writer(
     img: Union[np.array, torch.Tensor],
     path: Union[str, Path],
-<<<<<<< HEAD
-    channels: Optional[Sequence] = None,
-    overwrite: bool = False,
-):
-
-    if len(img.shape) == 4:
-        dims = "CZYX"
-    elif len(img.shape) == 3:
-        dims = "CYX"
-    else:
-        raise ValueError(f"Unexpected image shape {img.shape}")
-
-    # Write output image
-    OmeTiffWriter.save(
-        data=img, uri=path, channel_names=channels, dimension_order="STCZYX"
-    )
-
-
-def change_resolution(
-    path_in: Union[str, Path],
-    path_out: Union[str, Path],
-    ZYX_resolution: Union[float, list],
-):
-    """
-    Changes the resolution of a 3D OME TIFF file
-    Parameters
-    ----------
-    path_in: Union[str, Path]
-        The path to the input OME TIFF file
-    path_out: Union[str, Path]
-        The path to the output OME TIFF file
-    ZYX_resolution: Union[float, list]
-        Resolution scaling factor or desired ZYX dimensions (list of 3)
-    Returns
-    -------
-    data_new.shape: Tuple
-        Tuple that contains the image dimensions of output image
-    """
-
-    aicsimageio.use_dask(False)
-
-    # Read in image and get channel names
-    aicsimg = aicsimageio.AICSImage(path_in)
-    channel_names = aicsimg.channel_names
-    data = aicsimg.get_image_data("CZYX", S=0, T=0)
-    # this function should change when we have multiple scenes (S>0) or time series (T>0)
-
-    # Get image dimensions
-    num_channels, z_dim, y_dim, x_dim = data.shape
-
-    # Get image dimensions of new image
-    if isinstance(ZYX_resolution, list):
-        if len(ZYX_resolution) != 3:
-            raise ValueError(
-                f"Resolution must be three long (Z Y X) not {len(ZYX_resolution)}"
-            )
-        z_dim_new, y_dim_new, x_dim_new = ZYX_resolution
-    else:
-        z_dim_new = np.round(z_dim * ZYX_resolution).astype(np.int)
-        y_dim_new = np.round(y_dim * ZYX_resolution).astype(np.int)
-        x_dim_new = np.round(x_dim * ZYX_resolution).astype(np.int)
-    # Resize to get desired resolution
-    data_new = np.zeros(
-        (1, num_channels, z_dim_new, y_dim_new, x_dim_new), dtype="uint8"
-    )
-    for channel in np.arange(num_channels):
-        data_new[0, channel, :, :, :] = resize(
-            data[channel, :, :, :].squeeze(),
-            (z_dim_new, y_dim_new, x_dim_new),
-            preserve_range=True,
-        )
-    data_new = data_new.astype((np.uint8))
-    # change this to do it across all channels at once, perhaps this can be done without for loop
-
-    # Write output image
-    OmeTiffWriter.save(
-        data=data_new,
-        uri=path_out,
-        channel_names=channel_names,
-        dimension_order="STCZYX",
-    )
-
-    return data_new.shape
-
-
-# def project_2d(
-#     path_3d,
-#     axis,
-#     method,
-#     path_2d,
-#     channels=None,
-#     masks=None,
-#     proj_all=False,
-# ):
-#     """
-#     Apply 2d projection to 3d image in path given by `path_3d`
-
-#     Parameters
-#     ----------
-#     path_3d: Union[str, Path]
-#         The path to the input OME TIFF file
-#     axis: str
-#         The axis across which to project
-#     method: str
-#         The method for the projection
-#     path_2d: Union[str, Path]
-#         The path in which to save the projection image
-#     channels:
-#         TODO explain
-#     masks:
-#         TODO explain
-#     proj_all: bool
-#         TODO explain
-
-#     Returns
-#     -------
-#     projection.shape: Tuple
-#         Tuple that contains the image dimensions of output projection
-#     """
-#     aicsimageio.use_dask(False)
-
-#     # load the 3d image
-#     image_3d = tiff_loader(path_3d, select_channels=channels, channel_masks=masks)
-
-#     # find the argument based on the axis
-#     if axis in TRANSFORM_AXIS_MAP:
-#         axis_transform = TRANSFORM_AXIS_MAP[axis]
-#     else:
-#         raise Exception(
-#             f"only axes available are {list(TRANSFORM_AXIS_MAP.keys())}, not {axis}"
-#         )
-
-#     # choose another transform if we aren't doing the Z axis
-#     if axis_transform != DEFAULT_TRANSFORM:
-#         image_3d = transforms.transpose_to_dims(
-#             image_3d, DEFAULT_TRANSFORM, axis_transform
-#         )
-
-#     # project from CZYX to CYX
-#     projection = aicsimageprocessing.imgtoprojection(
-#         image_3d,
-#         proj_all=proj_all,
-#         proj_method=method,
-#         local_adjust=False,
-#         global_adjust=True,
-#         colors=CHANNEL_COLORS,
-#     )
-
-#     # Drop size to uint8
-#     projection = projection.astype(np.uint8)
-
-#     # Save to TIFF
-#     tiff_writer(projection, path_2d, channels)
-
-#     return projection.shape
-
-
-def subset_channels(
-    channel_subset: Sequence[Union[int, str]], channels: Sequence[Union[int, str]]
-):
-=======
     channel_names: Optional[Sequence] = None,
     dim_order: Optional[str] = None,
 ):
@@ -302,7 +124,6 @@
     channel_names: Optional[Sequence] = None
         Optional list of labels to assign to each channel
         (in the correct order)
->>>>>>> defd9845
     """
 
     if dim_order is None:
