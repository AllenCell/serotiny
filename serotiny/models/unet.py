"""
General conditional beta variational autoencoder module,
implemented as a Pytorch Lightning module
"""

import numpy as np
from pathlib import Path
from typing import Sequence
import inspect
from pathlib import Path

import logging

from aicsimageio.writers.ome_tiff_writer import OmeTiffWriter

logger = logging.getLogger("lightning")
logger.propagate = False

import torch
import torch.optim as opt
import torch.nn as nn
#import torch.nn.functional as F

import pytorch_lightning as pl
from pytorch_lightning.utilities.parsing import get_init_args

from ..losses import KLDLoss
from .utils import index_to_onehot, find_optimizer


class UnetModel(pl.LightningModule):
    def __init__(
        self,
        network: nn.Module,
        optimizer: opt.Optimizer,
        loss: nn.Module,
        x_label: str,
        y_label: str,
        input_channels: Sequence[str],
        output_channels: Sequence[str],
        lr: float,
        input_dims: Sequence[int],
        auto_padding: bool = False,
        test_image_output = None,
    ):
        """
        Instantiate a UnetModel.

        Parameters
        ----------
        network: nn.Module
            Unet network.
        optimizer: opt.Optimizer
            Optimizer for the network
        loss: nn.Module
            Loss function for the recognition loss term
        x_label: str
            Label for the input image, to retrieve it from the batches
        y_label: str
            Label for the output image, to retrieve it from the batches
        input_channels: Sequence[int]
            Which channel (indices) to use as input
        output_channels: Sequence[int]
            Which channel (indices) to use as output
        lr: float
            Learning rate for training
        input_dims: Sequence[int]
            Dimensions of the input images
        auto_padding: bool = False
            Whether to apply padding to ensure images from down double conv match up double conv
        """
        super().__init__()

        # store init args except for network, to avoid copying
        # large objects unnecessarily
        frame = inspect.currentframe()
        init_args = get_init_args(frame)
        self.save_hyperparameters(*[arg for arg in init_args if arg not in ["network"]])

        self.log_grads = True

        self.network = network
        self.loss = loss
        
        self.input_channels = input_channels
        self.output_channels = output_channels

        self.input_dims = input_dims
        self.test_image_output = test_image_output
        
        if self.hparams.auto_padding:
            #print(f'self.network.depth = {self.network.depth}')
            #print(f'self.network.channel_fan = {self.network.channel_fan}')
            #print(f'self.input_dims = {self.input_dims}')
            
            self.padding = self.get_unet_padding(list(self.input_dims), self.network.depth, self.network.channel_fan)
            
        print(f"this is the file we are running: {__file__}")

    def parse_batch(self, batch):
        # TODO: The values of x_label and y_label are used as keys in the batch dictionary.
        #       If they are the same column names, there may be conflict
        #print(f'batch = {batch}')
        x = batch[self.hparams.x_label].float()
        y = batch[self.hparams.y_label].float()
        ids = batch["id"]

        return x, y, ids

    # Calculate the amount of padding required given an input image dimension,
    # a specific Unet depth and a channel_fan factor
    
    # Issues:
    #   - Padding may introduce a lot of blank space depending on the input
    #     image size and the network depth
    #   - May not be most efficient to do it in the forward pass since the
    #     amount of padding is the same, so we should not need to recalculate
    #     this for each image
    
    def get_unet_padding(self, input_dims, depth, channel_fan):

        input_paddings = []

        # Loop through each dimension
        for input_size in input_dims:

            next_size = input_size

            # For each dimension, traverse down the network
            for current_depth in range(depth, -1, -1):

                orig_size = next_size

                # If we are not at the bottom, check to see if we need to pad
                if current_depth > 0:
                    # Pad if we cannot divide the image size by channel_fan to
                    # get an integer
                    if orig_size // channel_fan != orig_size / channel_fan:
                        next_size_float = int(orig_size / channel_fan)
                        new_size = channel_fan * (next_size_float + 1)
                    else:
                        new_size = orig_size
                        
                    # Calculate the image size of the next level down
                    next_size = new_size // channel_fan
                    
                else:
                    new_size = orig_size
                    next_size = orig_size

                #print(f'{current_depth}: orig_size = {orig_size}, new_size = {new_size}, next_size = {next_size}')

            # Calculate the new input image size given the padding, and save the padding
            # for all the dimensions in a format that is taken by F.pad() (which goes in the
            # reverse order as the input dimensions)
            new_input_size = new_size * (channel_fan**depth)
            padding = new_input_size - input_size
            padding_left = padding // 2
            padding_right = padding - padding_left

            # print(f'input_size = {input_size}, new_input_size = {new_input_size}, padding = {padding_left, padding_right}')

            input_paddings.insert(0, padding_right)
            input_paddings.insert(0, padding_left)

        return tuple(input_paddings)
    
    def forward(self, x, y):
        #####################
        # train unet
        #####################

        if self.hparams.auto_padding:
            #print(f'self.network.depth = {self.network.depth}')
            #print(f'self.network.channel_fan = {self.network.channel_fan}')
            #print(f'self.input_dims = {self.input_dims}')
            
            #padding = self.get_unet_padding(list(self.input_dims), self.network.depth, self.network.channel_fan)
            #print(f'auto_padding = {padding}')
            
            # We need to pad both x and y, otherwise, they will have different sizes.
            # This assumes that x and y have the same sizes to begin with
            #x = F.pad(x, self.padding, mode="constant", value=0)
            #y = F.pad(y, self.padding, mode="constant", value=0)
            
            pad_mod = nn.ConstantPad3d(self.padding, value=0)
            x = pad_mod(x)
            y = pad_mod(y)
            
        # Forward passes
        y_hat = self.network(x)
        loss = self.loss(y_hat, y)

        return y_hat, loss

    # NOTE: Had to remove optimizer_idx if using automatic backprop
    #def training_step(self, batch, batch_idx, optimizer_idx):
    def training_step(self, batch, batch_idx):
        print(f'In unet training step (batch_idx = {batch_idx})')
        x, y, ids = self.parse_batch(batch)
        y_hat, loss = self(x, y)

        # NOTE: Nothing needs to be done here with backprop if using
        #       automatic optimization
        
        #optimizer = self.hparams.optimizer
        
        #opt = self.optimizers()
        #self.manual_backward(loss, opt)
        #optimizer.step()
        #optimizer.zero_grad()
        #opt.step()
        #opt.zero_grad()

        # Default logger=False for training_step
        # set it to true to log train loss to all lggers
        self.log("train_loss", loss, logger=True)
        return {"loss": loss, "batch_idx": batch_idx}

    def validation_step(self, batch, batch_idx):
        print(f'In unet validation step (batch_idx = {batch_idx})')
        x, y, ids = self.parse_batch(batch)
        y_hat, loss = self(x, y)

        # Default logger=False for training_step
        # set it to true to log train loss to all lggers
        self.log("validation_loss", loss, logger=True)

        return {
            "validation_loss": loss,
            "y_hat": y_hat,
            "batch_idx": batch_idx,
        }

    def test_step(self, batch, batch_idx):
        print(f'In unet test step (batch_idx = {batch_idx})')
        x, y, ids = self.parse_batch(batch)
        y_hat, loss = self(x, y)

<<<<<<< HEAD
        print(f"y_hat dimensions {y_hat.shape}")
        print(f"saving images to {self.test_image_output}")
        print(f"ids = {ids}")
        
        # Convert each nested list from tensor to list
        ids_lists_all = list(field.tolist() for field in ids.values())
        print(f"ids_list_all = {ids_lists_all}")
        
        if not self.test_image_output is None:
            for index, y_slice in enumerate(y_hat):
                # Get the nth element from each list based on index
                unique_id_list = [str(ids_list[index]) for ids_list in ids_lists_all]
                image_path = '-'.join(unique_id_list) + ".ome.tiff"
                print(f"image_path = {image_path}")
                
                output_path = Path(self.test_image_output) / image_path
                print(f"saving test file: {output_path}")
                
                OmeTiffWriter.save(
                    data=y_hat.cpu().numpy().astype((np.uint8)),
                    output_path,
                    dimension_order="CZYX",
                    channel_names=self.output_channels,
                )
                
                #with OmeTiffWriter(output_path) as tiff_writer:
                #    tiff_writer.save(
                #        data=y_hat,
                #        channel_names=self.output_channels,
                #        dimension_order="STCZYX")
=======
        # print(f"ids: {ids} - y_hat dimensions: {y_hat.shape}")
        # print(f"saving images to {self.test_image_output}")
        if not self.test_image_output is None:
            test_images = y_hat.cpu().numpy().astype(np.float32)
            for id, y_slice in zip(ids, test_images):
                image_path = '-'.join(id) + ".ome.tiff"
                output_path = Path(self.test_image_output) / image_path
                # print(f"id: {id}, y_slice.shape: {y_slice.shape}")
                # print(f"saving test file: {output_path}")
                with OmeTiffWriter(output_path) as tiff_writer:
                    tiff_writer.save(
                        data=y_slice,
                        channel_names=self.output_channels,
                        dimension_order="STCZYX")
>>>>>>> 03953170

        return {
            "test_loss": loss,
            "y_hat": y_hat,
            "batch_idx": batch_idx,
        }

    def test_step_end(self, output):
        # TODO: this should be using a callback defined elsewhere to decide
        # what to do after the test step. Sometimes we want metrics, sometimes
        # we want to store the latent representations, etc.
        loss = output["test_loss"]
        self.log("test loss", loss, logger=True)

    def configure_optimizers(self):
        opt_class = find_optimizer(self.hparams.optimizer)
        optimizer = opt_class(self.network.parameters(), self.hparams.lr)

        return (
            {
                "optimizer": optimizer,
                "monitor": "val_accuracy",
                "interval": "epoch",
                "frequency": 1,
                "strict": True,
            },
        )

    def on_after_backward(self):
        # example to inspect gradient information in tensorboard
        if (
            self.log_grads and self.trainer.global_step % 100 == 0
        ):  # don't make the file huge
            params = self.state_dict()
            for k, v in params.items():
                grads = v
                name = k
                # logger[0] is tensorboard logger
                self.logger[0].experiment.add_histogram(
                    tag=name, values=grads, global_step=self.trainer.global_step
                )<|MERGE_RESOLUTION|>--- conflicted
+++ resolved
@@ -237,7 +237,6 @@
         x, y, ids = self.parse_batch(batch)
         y_hat, loss = self(x, y)
 
-<<<<<<< HEAD
         print(f"y_hat dimensions {y_hat.shape}")
         print(f"saving images to {self.test_image_output}")
         print(f"ids = {ids}")
@@ -246,6 +245,7 @@
         ids_lists_all = list(field.tolist() for field in ids.values())
         print(f"ids_list_all = {ids_lists_all}")
         
+        '''
         if not self.test_image_output is None:
             for index, y_slice in enumerate(y_hat):
                 # Get the nth element from each list based on index
@@ -262,19 +262,17 @@
                     dimension_order="CZYX",
                     channel_names=self.output_channels,
                 )
-                
-                #with OmeTiffWriter(output_path) as tiff_writer:
-                #    tiff_writer.save(
-                #        data=y_hat,
-                #        channel_names=self.output_channels,
-                #        dimension_order="STCZYX")
-=======
+        '''
+        
         # print(f"ids: {ids} - y_hat dimensions: {y_hat.shape}")
         # print(f"saving images to {self.test_image_output}")
         if not self.test_image_output is None:
             test_images = y_hat.cpu().numpy().astype(np.float32)
             for id, y_slice in zip(ids, test_images):
-                image_path = '-'.join(id) + ".ome.tiff"
+                unique_id_list = [str(ids_list[index]) for ids_list in ids_lists_all]
+                image_path = '-'.join(unique_id_list) + ".ome.tiff"
+                print(f"image_path = {image_path}")
+                
                 output_path = Path(self.test_image_output) / image_path
                 # print(f"id: {id}, y_slice.shape: {y_slice.shape}")
                 # print(f"saving test file: {output_path}")
@@ -283,7 +281,6 @@
                         data=y_slice,
                         channel_names=self.output_channels,
                         dimension_order="STCZYX")
->>>>>>> 03953170
 
         return {
             "test_loss": loss,
