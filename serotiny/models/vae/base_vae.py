import inspect
import logging
from typing import Optional, Sequence, Union

import numpy as np
import torch
import torch.nn as nn
from torch.nn.modules.loss import _Loss as Loss

from serotiny.models.base_model import BaseModel
from .priors import Prior, IsotropicGaussianPrior

Array = Union[torch.Tensor, np.array, Sequence[float]]
logger = logging.getLogger("lightning")
logger.propagate = False


class BaseVAE(BaseModel):
    def __init__(
        self,
        encoder: nn.Module,
        decoder: nn.Module,
        latent_dim: Union[int, Sequence[int]],
        beta: float,
        x_label: str,
        id_label: Optional[str] = None,
        optimizer: torch.optim.Optimizer = torch.optim.Adam,
        loss_mask_label: Optional[str] = None,
        reconstruction_loss: Loss = nn.MSELoss(reduction="none"),
        reconstruction_reduce: str = "sum",
        priors: Optional[Sequence[Prior]] = None,
        cache_outputs: Sequence = ("test",),
    ):
        """Instantiate a basic VAE model.

        Parameters
        ----------
        encoder: nn.Module
            Encoder network
        decoder: nn.Module
            Decoder network
        optimizer: torch.optim.Optimizer
            Optimizer to use
        beta: float
            Beta parameter - the weight of the KLD term in the loss function
        x_label: str
            String label used to retrieve X from the batches
        reconstruction_loss: Loss
            Loss to be used for reconstruction. Can be a PyTorch loss or a class
            that respects the same interface,
            i.e. subclasses torch.nn.modules._Loss
        priors: Optional[Sequence[AbstractPrior]]
            List of prior specifications to use for latent space
        """
        super().__init__()

        self.reconstruction_reduce = reconstruction_reduce
        self.reconstruction_loss = reconstruction_loss
        self.encoder = encoder
        self.decoder = decoder

        self.beta = beta
        self.latent_dim = latent_dim

        self.encoder_args = inspect.getfullargspec(self.encoder.forward).args
        self.decoder_args = inspect.getfullargspec(self.decoder.forward).args

        if priors is None:
            priors = [IsotropicGaussianPrior()]

        self.priors = nn.ModuleList(priors)

    def calculate_elbo(self, x, x_hat, z, mask=None):
        rcl_per_input_dimension = self.reconstruction_loss(x_hat, x)
        if mask is not None:
            rcl_per_input_dimension = rcl_per_input_dimension * mask
            normalizer = mask.view(mask.shape[0], -1).sum(dim=1)
        else:
            normalizer = np.prod(x.shape[1:])

        rcl = (
            rcl_per_input_dimension
            # flatten
            .view(rcl_per_input_dimension.shape[0], -1)
            # and sum across each batch element's dimensions
            .sum(dim=1)
        )

        if self.reconstruction_reduce == "mean":
            rcl = rcl / normalizer

        rcl = rcl.mean()

        kld_per_dimension = torch.cat(
            [prior(z, reduction="none", mode="kl") for prior in self.priors], dim=1
        )

        kld = kld_per_dimension.sum(dim=1).mean()

        return (
            rcl + self.beta * kld,
            rcl,
            kld,
            rcl_per_input_dimension,
            kld_per_dimension,
        )

    def parse_batch(self, batch):
        if self.hparams.loss_mask_label is not None:
            mask = batch[self.hparams.loss_mask_label].float()
        else:
            mask = None
        return batch[self.hparams.x_label].float(), dict(mask=mask)

    def forward(self, x, decode=False, compute_loss=False, **kwargs):
        z = self.encoder(
            x, **{k: v for k, v in kwargs.items() if k in self.encoder_args}
        )
<<<<<<< HEAD
        mu, logvar = torch.split(mu_logvar, mu_logvar.shape[1] // 2, dim=1)

        assert mu.shape == logvar.shape
=======
>>>>>>> f389e903

        if not decode:
            return z

        sampled_z = torch.cat([prior(z, mode="sample") for prior in self.priors], dim=1)

        x_hat = self.decoder(
            sampled_z, **{k: v for k, v in kwargs.items() if k in self.decoder_args}
        )

        if not compute_loss:
            return z, x_hat

        (
            loss,
            reconstruction_loss,
            kld_loss,
            rcl_per_input_dimension,
            kld_per_latent_dimension,
        ) = self.calculate_elbo(x, x_hat, z, mask=kwargs.get("mask", None))

        return (
            x_hat,
            z,
            loss,
            reconstruction_loss,
            kld_loss,
            rcl_per_input_dimension,
            kld_per_latent_dimension,
        )

    def _step(self, stage, batch, batch_idx, logger):
        x = self.parse_batch(batch)

        if isinstance(x, tuple):
            x, forward_kwargs = x
        else:
            forward_kwargs = dict()

        (
            x_hat,
            z,
            loss,
            reconstruction_loss,
            kld_loss,
            rcl_per_input_dimension,
            kld_per_latent_dimension,
        ) = self.forward(x, decode=True, compute_loss=True, **forward_kwargs)

        self.log(f"{stage} reconstruction loss", reconstruction_loss, logger=logger)
        self.log(f"{stage} kld loss", kld_loss, logger=logger)
        self.log(f"{stage}_loss", loss, logger=logger)

        results = {
            "loss": loss,
            f"{stage}_loss": loss.detach().cpu(),  # for epoch end logging purposes
            "reconstruction_loss": reconstruction_loss.detach().cpu(),
            "kld_loss": kld_loss.detach().cpu(),
            "batch_idx": batch_idx,
            "z": z.detach().cpu(),
            "kld_per_latent_dimension": kld_per_latent_dimension.detach().float().cpu(),
            "rcl_per_input_dimension": rcl_per_input_dimension.detach().float().cpu(),
        }

        if stage == "test":
            results.update(
                {
                    "x_hat": x_hat.detach().cpu(),
                    "x": x.detach().cpu(),
                }
            )

        if self.hparams.id_label is not None:
            if self.hparams.id_label in batch:
                ids = batch[self.hparams.id_label].detach().cpu()
                results.update({self.hparams.id_label: ids, "id": ids})

        return results<|MERGE_RESOLUTION|>--- conflicted
+++ resolved
@@ -116,12 +116,6 @@
         z = self.encoder(
             x, **{k: v for k, v in kwargs.items() if k in self.encoder_args}
         )
-<<<<<<< HEAD
-        mu, logvar = torch.split(mu_logvar, mu_logvar.shape[1] // 2, dim=1)
-
-        assert mu.shape == logvar.shape
-=======
->>>>>>> f389e903
 
         if not decode:
             return z
