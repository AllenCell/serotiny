--- conflicted
+++ resolved
@@ -123,10 +123,6 @@
         self.encoder_args = inspect.getfullargspec(self.encoder.forward).args
         self.decoder_args = inspect.getfullargspec(self.decoder.forward).args
 
-<<<<<<< HEAD
-    def parse_batch(self, batch, parse_mask):
-        return batch[self.hparams.x_label].float()
-=======
     def calculate_elbo(self, x, x_hat, mu, logvar, mask=None):
         rcl_per_input_dimension = self.reconstruction_loss(x_hat, x)
         if mask is not None:
@@ -174,7 +170,6 @@
         else:
             mask = None
         return batch[self.hparams.x_label].float(), dict(mask=mask)
->>>>>>> defd9845
 
     def sample_z(self, mu, logvar):
         std = torch.exp(0.5 * logvar)
@@ -199,38 +194,13 @@
             z, **{k: v for k, v in kwargs.items() if k in self.decoder_args}
         )
 
-        mask_kwargs = {k: v for k, v in kwargs.items() if k in ["mask"]}
-        target = {v for k, v in kwargs.items() if k in ["target"]}
-
-        if len(target) > 0:
-            x = target.pop()
-
         (
             loss,
             reconstruction_loss,
             kld_loss,
             rcl_per_input_dimension,
             kld_per_latent_dimension,
-<<<<<<< HEAD
-        ) = calculate_elbo(
-            x,
-            x_hat,
-            mu,
-            logvar,
-            self.beta,
-            recon_loss=self.recon_loss,
-            mode=self.prior_mode,
-            prior_mu=(None if self.prior_mean is None else self.prior_mean.type_as(mu)),
-            prior_logvar=self.prior_logvar,
-            **mask_kwargs,
-        )
-        # Batch size = 1 means RCL is summed across batch
-        # Batch size = x.shape[0] means RCL is mean across batch
-        batch_size = x.shape[0]
-        # batch_size = 1
-=======
         ) = self.calculate_elbo(x, x_hat, mu, logvar)
->>>>>>> defd9845
 
         return (
             x_hat,
@@ -243,15 +213,9 @@
             kld_per_latent_dimension,
         )
 
-<<<<<<< HEAD
-    def _step(self, stage, batch, batch_idx, logger, parse_mask=None):
-
-        x = self.parse_batch(batch, parse_mask)
-=======
     def _step(self, stage, batch, batch_idx, logger):
         x = self.parse_batch(batch)
 
->>>>>>> defd9845
         if isinstance(x, tuple):
             x, forward_kwargs = x
         else:
