--- conflicted
+++ resolved
@@ -208,24 +208,16 @@
 
         for part, z_comp_part in z_composed.items():
             results.update(
-<<<<<<< HEAD
-                {f"z_composed/{part}": z_comp_part.detach(),}
-=======
                 {
                     f"z_composed/{part}": z_comp_part.detach(),
                 }
->>>>>>> 962cf3ce
             )
 
         for part, recon_part in reconstruction_loss.items():
             results.update(
-<<<<<<< HEAD
-                {f"reconstruction_loss/{part}": recon_part.detach(),}
-=======
                 {
                     f"reconstruction_loss/{part}": recon_part.detach(),
                 }
->>>>>>> 962cf3ce
             )
 
         for part, z_part in z_parts.items():
