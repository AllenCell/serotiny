--- conflicted
+++ resolved
@@ -136,16 +136,10 @@
         eps = torch.randn_like(std)
         return eps.mul(std).add(mu)
 
-<<<<<<< HEAD
-    def forward(self, x, mask=None, **kwargs):
-        mu_logvar = self.encoder(x, **{k:v for k,v in kwargs.items()
-                                       if k in self.encoder_args})
-=======
     def forward(self, x, **kwargs):
         mu_logvar = self.encoder(
             x, **{k: v for k, v in kwargs.items() if k in self.encoder_args}
         )
->>>>>>> 384cd056
 
         mu, logvar = torch.split(mu_logvar, mu_logvar.shape[1] // 2, dim=1)
         logvar = logvar.clamp(min=0, max=50)
@@ -157,22 +151,7 @@
             z, **{k: v for k, v in kwargs.items() if k in self.decoder_args}
         )
 
-<<<<<<< HEAD
-        (loss, recon_loss, kld_loss,
-         rcl_per_input_dimension, kld_per_latent_dimension) = calculate_elbo(
-             x,
-             x_hat,
-             mu,
-             logvar,
-             self.beta,
-             recon_loss=self.recon_loss,
-             recon_reduce=self.recon_reduce,
-             mask=mask,
-             mode=self.prior_mode,
-             prior_mu=(None if self.prior_mean is None else self.prior_mean.type_as(mu)),
-             prior_logvar=self.prior_logvar,
-         )
-=======
+
         (
             loss,
             recon_loss,
@@ -186,13 +165,11 @@
             logvar,
             self.beta,
             recon_loss=self.recon_loss,
+            recon_reduce=self.recon_reduce,
             mode=self.prior_mode,
             prior_mu=(None if self.prior_mean is None else self.prior_mean.type_as(mu)),
             prior_logvar=self.prior_logvar,
         )
-
-        batch_size = x.shape[0]
->>>>>>> 384cd056
 
         return (
             x_hat,
@@ -236,23 +213,12 @@
             "batch_idx": batch_idx,
         }
 
-<<<<<<< HEAD
         if stage in ("test", "val"):
             results.update({
                 "mu": mu.detach(),
                 "kld_per_latent_dimension": kld_per_latent_dimension.detach().float(),
                 "rcl_per_input_dimension": rcl_per_input_dimension.detach().float(),
             })
-=======
-        if stage == "test":
-            results.update(
-                {
-                    "mu": mu.detach(),
-                    "kld_per_latent_dimension": kld_per_lt_dimension.detach().float(),
-                    "rcl_per_input_dimension": rcl_per_input_dimension.detach().float(),
-                }
-            )
->>>>>>> 384cd056
 
         return results
 
