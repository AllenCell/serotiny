from typing import Optional, Sequence
from omegaconf import DictConfig

import torch
import torch.nn as nn
from torch.nn.modules.loss import _Loss as Loss

from serotiny.models.base_model import BaseModel
from .priors import Prior, IsotropicGaussianPrior


class BaseVAE(BaseModel):
    def __init__(
        self,
        encoder: nn.Module,
        decoder: nn.Module,
        latent_dim: int,
        x_label: str,
        beta: float = 1.0,
        id_label: Optional[str] = None,
        optimizer: torch.optim.Optimizer = torch.optim.Adam,
        loss_mask_label: Optional[str] = None,
        reconstruction_loss: Loss = nn.MSELoss(reduction="none"),
        prior: Optional[Sequence[Prior]] = None,
        latent_compose_function=None,
        cache_outputs: Sequence = ("test",),
        **kwargs,
    ):
        """Instantiate a basic VAE model.

        Parameters
        ----------
        encoder: nn.Module
            Encoder network
        decoder: nn.Module
            Decoder network
        x_label: Optional[str] = None

        id_label: Optional[str] = None

        optimizer: torch.optim.Optimizer
            Optimizer to use
        beta: float = 1.0
            Beta parameter - the weight of the KLD term in the loss function
        reconstruction_loss: Loss
            Loss to be used for reconstruction. Can be a PyTorch loss or a class
            that respects the same interface,
            i.e. subclasses torch.nn.modules._Loss
        prior: Optional[Sequence[AbstractPrior]]
            List of prior specifications to use for latent space
        """
        super().__init__()

        self.reconstruction_loss = reconstruction_loss

        if not isinstance(encoder, (dict, DictConfig)):
            assert x_label is not None
            encoder = {x_label: encoder}
        self.encoder = nn.ModuleDict(encoder)

        self.decoder = decoder

        self.beta = beta
        self.latent_dim = latent_dim

<<<<<<< HEAD
        self.prior_mode = prior_mode
        self.prior_mu = None
        if prior_logvar is not None:
            prior_logvar = torch.Tensor(prior_logvar)
        self.prior_logvar = prior_logvar

        if prior_mode not in ["isotropic", "anisotropic"]:
            raise NotImplementedError(f"KLD mode '{prior_mode}' not implemented")

        if prior_mode == "anisotropic":
            # with an anisotropic gaussian prior, we allow for the prior log-variance
            # to be different than all-ones, and additionally to be learned, if desired
            self.prior_mu = torch.zeros(self.latent_dim)
            if prior_logvar is None:
                self.prior_logvar = torch.zeros(self.latent_dim)
            else:
                self.prior_logvar = torch.tensor(prior_logvar)

            if learn_prior_logvar:
                self.prior_logvar = nn.Parameter(self.prior_logvar, requires_grad=True)
            else:
                self.prior_logvar.requires_grad = False

        self.encoder_args = get_args(self.encoder)
        self.decoder_args = get_args(self.decoder)

    def calculate_elbo(self, x, x_hat, mu, logvar, mask=None):
=======
        if prior is None:
            prior = IsotropicGaussianPrior()

        if not isinstance(prior, (dict, DictConfig)):
            assert x_label is not None
            prior = {x_label: prior}

        self.prior = nn.ModuleDict(prior)
        self.latent_compose_function = latent_compose_function

    def calculate_elbo(self, x, x_hat, z, mask=None):
>>>>>>> 906e9264
        rcl_per_input_dimension = self.reconstruction_loss(x_hat, x)

        if mask is not None:
            rcl_per_input_dimension = rcl_per_input_dimension * mask

        rcl = (
            rcl_per_input_dimension
            # flatten
            .view(rcl_per_input_dimension.shape[0], -1)
            # and sum across each batch element's dimensions
            .sum(dim=1)
        )

        rcl = rcl.mean()

        kld_per_part = {
            part: self.prior[part](z_part, mode="kl") for part, z_part in z.items()
        }

        kld = torch.sum(kld_per_part.values(), dim=1).mean()

        return (
            rcl + self.beta * kld,
            rcl,
            kld,
            kld_per_part,
        )

    def sample_z(self, z_parts_params):
        return {
            part: prior(z_parts_params[part], mode="sample")
            for part, prior in self.prior.items()
        }

    def encode(self, batch):
        return {part: encoder(batch[part]) for part, encoder in self.encoder.items()}

    def decode(self, z_parts):
        if self.latent_compose_function is not None:
            z = self.latent_compose_function(z_parts)
        else:
            z = torch.cat(z_parts.values(), dim=1)
        return self.decoder(z)

    def forward(self, batch, decode=False, compute_loss=False):
        z_parts_params = self.encode(batch)

        if not decode:
            return z_parts_params

        z_parts = self.sample_z(z_parts_params)
        x_hat = self.decode(z_parts)

        if not compute_loss:
            return x_hat, z_parts, z_parts_params

        mask = batch.get(self.hparams.get("loss_mask_label"))

        (loss, reconstruction_loss, kld_loss, kld_per_part,) = self.calculate_elbo(
            batch[self.hparams.x_label], x_hat, z_parts_params, mask=mask
        )

        return (
            x_hat,
            z_parts,
            z_parts_params,
            loss,
            reconstruction_loss,
            kld_loss,
            kld_per_part,
        )

    def log_metrics(self, stage, reconstruction_loss, kld_loss, loss, logger):
<<<<<<< HEAD
        self.log(f"{stage} reconstruction loss", reconstruction_loss, logger=logger)
        self.log(f"{stage} kld loss", kld_loss, logger=logger)
        self.log(f"{stage}_loss", loss, logger=logger)

    def _step(self, stage, batch, batch_idx, logger):
        x = self.parse_batch(batch)

        if isinstance(x, tuple):
            x, forward_kwargs = x
        else:
            forward_kwargs = dict()

        (
            x_hat,
            mu,
            _,
            loss,
=======
        on_step = stage == "train"

        self.log(
            f"{stage} reconstruction loss",
>>>>>>> 906e9264
            reconstruction_loss,
            logger=logger,
            on_step=on_step,
            on_epoch=True,
        )
        self.log(
            f"{stage} kld loss", kld_loss, logger=logger, on_step=on_step, on_epoch=True
        )
        self.log(f"{stage}_loss", loss, logger=logger, on_step=on_step, on_epoch=True)

    def make_results_dict(
        self,
        stage,
        batch,
        loss,
        reconstruction_loss,
        kld_loss,
        kld_per_part,
        z_parts,
        z_parts_params,
        x_hat,
    ):
        results = {
            "loss": loss,
            f"{stage}_loss": loss.detach().cpu(),  # for epoch end logging purposes
            "reconstruction_loss": reconstruction_loss.detach().cpu(),
            "kld_loss": kld_loss.detach().cpu(),
        }

        for part, z_part in z_parts.keys():
            results.update(
                {
                    f"z_parts/{part}": z_part.detach().cpu(),
                    f"z_parts_params/{part}": z_parts_params[part].detach().cpu(),
                    f"kld/{part}": kld_per_part[part].detach().float().cpu(),
                }
            )

        if stage == "test":
            results.update(
                {
                    "x_hat": x_hat.detach().cpu(),
                }
            )
            for k, v in batch.items():
                results[k] = v.detach.cpu()

        if self.hparams.id_label is not None:
            if self.hparams.id_label in batch:
                ids = batch[self.hparams.id_label].detach().cpu()
                results.update({self.hparams.id_label: ids, "id": ids})

        return results

    def _step(self, stage, batch, batch_idx, logger):
        (
            x_hat,
            z_parts,
            z_parts_params,
            loss,
            reconstruction_loss,
            kld_loss,
            kld_per_part,
        ) = self.forward(batch, decode=True, compute_loss=True)

        self.log_metrics(stage, reconstruction_loss, kld_loss, loss, logger)

        return self.make_results_dict(
            stage,
            batch,
            loss,
            reconstruction_loss,
            kld_loss,
            kld_per_part,
            z_parts,
            z_parts_params,
            x_hat,
        )<|MERGE_RESOLUTION|>--- conflicted
+++ resolved
@@ -63,35 +63,6 @@
         self.beta = beta
         self.latent_dim = latent_dim
 
-<<<<<<< HEAD
-        self.prior_mode = prior_mode
-        self.prior_mu = None
-        if prior_logvar is not None:
-            prior_logvar = torch.Tensor(prior_logvar)
-        self.prior_logvar = prior_logvar
-
-        if prior_mode not in ["isotropic", "anisotropic"]:
-            raise NotImplementedError(f"KLD mode '{prior_mode}' not implemented")
-
-        if prior_mode == "anisotropic":
-            # with an anisotropic gaussian prior, we allow for the prior log-variance
-            # to be different than all-ones, and additionally to be learned, if desired
-            self.prior_mu = torch.zeros(self.latent_dim)
-            if prior_logvar is None:
-                self.prior_logvar = torch.zeros(self.latent_dim)
-            else:
-                self.prior_logvar = torch.tensor(prior_logvar)
-
-            if learn_prior_logvar:
-                self.prior_logvar = nn.Parameter(self.prior_logvar, requires_grad=True)
-            else:
-                self.prior_logvar.requires_grad = False
-
-        self.encoder_args = get_args(self.encoder)
-        self.decoder_args = get_args(self.decoder)
-
-    def calculate_elbo(self, x, x_hat, mu, logvar, mask=None):
-=======
         if prior is None:
             prior = IsotropicGaussianPrior()
 
@@ -103,7 +74,6 @@
         self.latent_compose_function = latent_compose_function
 
     def calculate_elbo(self, x, x_hat, z, mask=None):
->>>>>>> 906e9264
         rcl_per_input_dimension = self.reconstruction_loss(x_hat, x)
 
         if mask is not None:
@@ -177,30 +147,10 @@
         )
 
     def log_metrics(self, stage, reconstruction_loss, kld_loss, loss, logger):
-<<<<<<< HEAD
-        self.log(f"{stage} reconstruction loss", reconstruction_loss, logger=logger)
-        self.log(f"{stage} kld loss", kld_loss, logger=logger)
-        self.log(f"{stage}_loss", loss, logger=logger)
-
-    def _step(self, stage, batch, batch_idx, logger):
-        x = self.parse_batch(batch)
-
-        if isinstance(x, tuple):
-            x, forward_kwargs = x
-        else:
-            forward_kwargs = dict()
-
-        (
-            x_hat,
-            mu,
-            _,
-            loss,
-=======
         on_step = stage == "train"
 
         self.log(
             f"{stage} reconstruction loss",
->>>>>>> 906e9264
             reconstruction_loss,
             logger=logger,
             on_step=on_step,
