import logging
from typing import Optional, Sequence, Union

import numpy as np
import torch
import torch.nn as nn
from torch.nn.modules.loss import _Loss as Loss

from serotiny.networks import BasicCNN
from serotiny.networks.vae import ImageDecoder
from serotiny.networks.utils import weight_init

from .base_vae import BaseVAE

Array = Union[torch.Tensor, np.array, Sequence[float]]
logger = logging.getLogger("lightning")
logger.propagate = False


class ImageVAE(BaseVAE):
    def __init__(
        self,
        latent_dim: Union[int, Sequence[int]],
        in_channels: int,
        hidden_channels: Sequence[int],
        max_pool_layers: Sequence[int],
        input_dims: Sequence[int],
        x_label: str,
        optimizer: torch.optim.Optimizer = torch.optim.Adam,
        beta: float = 1.0,
        id_label: Optional[str] = None,
        non_linearity: Optional[nn.Module] = None,
        decoder_non_linearity: Optional[nn.Module] = None,
        loss_mask_label: Optional[str] = None,
        reconstruction_loss: Loss = nn.MSELoss(reduction="none"),
        reconstruction_reduce: str = "mean",
        prior_mode: str = "isotropic",
        prior_logvar: Optional[Array] = None,
        learn_prior_logvar: bool = False,
        skip_connections: bool = True,
        batch_norm: bool = True,
        mode: str = "3d",
        cache_outputs: Sequence = ("test",),
    ):

        encoder = BasicCNN(
            in_channels=in_channels,
            input_dims=input_dims,
            output_dim=latent_dim * 2,  # because it has to return mu and sigma
            hidden_channels=hidden_channels,
            max_pool_layers=max_pool_layers,
            mode=mode,
            non_linearity=non_linearity,
            skip_connections=skip_connections,
            batch_norm=batch_norm,
            final_non_linearity=nn.Threshold(6, 6),
        )
        encoder.apply(weight_init)
        nn.utils.spectral_norm(encoder.output[0])

        dummy_out, intermediate_sizes = encoder.conv_forward(
            torch.zeros(1, in_channels, *input_dims), return_sizes=True
        )

        compressed_img_shape = dummy_out.shape[2:]

        intermediate_sizes = [input_dims] + intermediate_sizes[:-1]
        intermediate_sizes = intermediate_sizes[::-1]

        decoder = ImageDecoder(
            compressed_img_shape=compressed_img_shape,
            hidden_channels=list(reversed(hidden_channels)),
            intermediate_sizes=intermediate_sizes,
            latent_dim=latent_dim,
            output_dims=tuple(input_dims),
            output_channels=in_channels,
            mode=mode,
            non_linearity=non_linearity,
            skip_connections=skip_connections,
            batch_norm=batch_norm,
        )
        decoder.apply(weight_init)
        nn.utils.spectral_norm(decoder.linear_decompress)

        if decoder_non_linearity is not None:
            decoder = nn.Sequential(decoder, decoder_non_linearity)

        super().__init__(
            encoder=encoder,
            decoder=decoder,
            latent_dim=latent_dim,
            optimizer=optimizer,
            x_label=x_label,
            id_label=id_label,
            loss_mask_label=loss_mask_label,
            beta=beta,
            reconstruction_loss=reconstruction_loss,
            reconstruction_reduce=reconstruction_reduce,
            prior_mode=prior_mode,
            prior_logvar=prior_logvar,
            learn_prior_logvar=learn_prior_logvar,
            cache_outputs=cache_outputs,
<<<<<<< HEAD
        )
=======
        )


class _ImageVAEDecoder(nn.Module):
    def __init__(
        self,
        compressed_img_shape,
        hidden_channels,
        intermediate_sizes,
        latent_dim,
        output_dims,
        output_channels,
        mode,
        non_linearity,
        skip_connections,
        batch_norm,
    ):
        super().__init__()

        self.compressed_img_shape = compressed_img_shape
        compressed_img_size = np.prod(compressed_img_shape) * hidden_channels[0]
        orig_img_size = np.prod(output_dims)

        hidden_channels[-1] = output_channels
        self.hidden_channels = hidden_channels
        self.linear_decompress = nn.Linear(latent_dim, compressed_img_size)

        self.deconv = BasicCNN(
            hidden_channels[0],
            output_dim=orig_img_size,
            hidden_channels=hidden_channels,
            input_dims=compressed_img_shape,
            upsample_layers={
                i: tuple(size) for (i, size) in enumerate(intermediate_sizes)
            },
            up_conv=True,
            flat_output=False,
            mode=mode,
            non_linearity=non_linearity,
            skip_connections=skip_connections,
            batch_norm=batch_norm,
        )

    def forward(self, z):
        z = self.linear_decompress(z)
        z = z.view(
            z.shape[0],  # batch size
            self.hidden_channels[0],
            *self.compressed_img_shape
        )

        z = self.deconv(z)
        z = z.clamp(max=50)

        return z
>>>>>>> 2ed9def0
<|MERGE_RESOLUTION|>--- conflicted
+++ resolved
@@ -100,62 +100,4 @@
             prior_logvar=prior_logvar,
             learn_prior_logvar=learn_prior_logvar,
             cache_outputs=cache_outputs,
-<<<<<<< HEAD
-        )
-=======
-        )
-
-
-class _ImageVAEDecoder(nn.Module):
-    def __init__(
-        self,
-        compressed_img_shape,
-        hidden_channels,
-        intermediate_sizes,
-        latent_dim,
-        output_dims,
-        output_channels,
-        mode,
-        non_linearity,
-        skip_connections,
-        batch_norm,
-    ):
-        super().__init__()
-
-        self.compressed_img_shape = compressed_img_shape
-        compressed_img_size = np.prod(compressed_img_shape) * hidden_channels[0]
-        orig_img_size = np.prod(output_dims)
-
-        hidden_channels[-1] = output_channels
-        self.hidden_channels = hidden_channels
-        self.linear_decompress = nn.Linear(latent_dim, compressed_img_size)
-
-        self.deconv = BasicCNN(
-            hidden_channels[0],
-            output_dim=orig_img_size,
-            hidden_channels=hidden_channels,
-            input_dims=compressed_img_shape,
-            upsample_layers={
-                i: tuple(size) for (i, size) in enumerate(intermediate_sizes)
-            },
-            up_conv=True,
-            flat_output=False,
-            mode=mode,
-            non_linearity=non_linearity,
-            skip_connections=skip_connections,
-            batch_norm=batch_norm,
-        )
-
-    def forward(self, z):
-        z = self.linear_decompress(z)
-        z = z.view(
-            z.shape[0],  # batch size
-            self.hidden_channels[0],
-            *self.compressed_img_shape
-        )
-
-        z = self.deconv(z)
-        z = z.clamp(max=50)
-
-        return z
->>>>>>> 2ed9def0
+        )