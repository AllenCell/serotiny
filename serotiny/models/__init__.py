--- conflicted
+++ resolved
@@ -2,13 +2,8 @@
 from .cbvae import CBVAEModel
 from .cbvae_mlp import CBVAEMLPModel
 
-<<<<<<< HEAD
 __all__ = [
     "ClassificationModel",
     "CBVAEModel",
     "CBVAEMLPModel",
-    "AVAILABLE_NETWORKS",
-]
-=======
-__all__ = ["ClassificationModel", "CBVAEModel"]
->>>>>>> 2187a8d7
+]