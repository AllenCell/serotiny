--- conflicted
+++ resolved
@@ -73,17 +73,6 @@
     def __init__(
         self,
         network,
-<<<<<<< HEAD
-        x_label: str, # ="projection_image",
-        y_label: str, # ="mitotic_class",
-        in_channels: int, # =3,
-        classes: tuple, # =("M0", "M1/M2", "M3", "M4/M5", "M6/M7"),
-        dimensions, # =None,
-        lr: float, # =1e-3,
-        optimizer: str, # ="adam",
-        scheduler: str, # ="reduce_lr_plateau",
-        projection: Optional[dict] = None,
-=======
         x_label: str,
         y_label: str,
         in_channels: int,
@@ -92,7 +81,6 @@
         optimizer: str,
         scheduler: str,
         dimensions: Optional[tuple, list] = None,
->>>>>>> a9deb789
     ):
         super().__init__()
         # Can be accessed via checkpoint['hyper_parameters']
