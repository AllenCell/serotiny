"""
General classifier module, implemented as a Pytorch Lightning module
"""

from typing import Optional, Union
from pathlib import Path
import matplotlib.pyplot as plt
import seaborn as sns
import pandas as pd
import numpy as np

import torch
from torch import nn
from torch.nn import functional as F
import torch.optim as opt

import pytorch_lightning as pl

from .utils import acc_prec_recall, add_pr_curve_tensorboard, find_optimizer, find_lr_scheduler

class ClassificationModel(pl.LightningModule):
    """
    Pytorch lightning module that implements classification model logic

    Parameters
    -----------
    network:
        Instantiated neural network for training a classification problem

    x_label: str
        Key for loading input image
        Example: "projection_image"

    y_label: str
        Key for loading image label
        Example: "mitotic_class"

    in_channels: int
        Number of input channels in the image
        Example: 3

    classes: tuple
        all available classes in the given class column
        Example: ("M0", "M1/M2", "M3", "M4/M5", "M6/M7")

    lr: float
        Learning rate for the optimizer. Example: 1e-3

    optimizer: str
        str key to instantiate optimizer. Example: "Adam"

    lr_scheduler: str
        str key to instantiate learning rate scheduler

    dimensions: Optional[tuple, list]:
        Dimensions of each image channel. Only used for printing
        out the network/model to the command line. Set to None
        if this is not wanted
    """

    def __init__(
        self,
        network,
        x_label: str,
        y_label: str,
        in_channels: int,
        classes: tuple,
        lr: float,
        optimizer: str,
<<<<<<< HEAD
        scheduler: str,
        dimensions: Optional[tuple] = None,
=======
        lr_scheduler: str,
        dimensions: Optional[Union[tuple, list]] = None,
>>>>>>> 2187a8d7
    ):
        super().__init__()
        # Can be accessed via checkpoint['hyper_parameters']
        self.save_hyperparameters()

        self.log_grads = True

        self.network = network

        # Print out network
        if dimensions is not None:
            self.example_input_array = torch.zeros(
                1, int(self.hparams.in_channels), *dimensions
            )

        self.train_metrics = acc_prec_recall(len(self.hparams.classes))
        self.val_metrics = acc_prec_recall(len(self.hparams.classes))
        self.test_metrics = acc_prec_recall(len(self.hparams.classes))
        self.metrics = {
            "train": self.train_metrics,
            "val": self.val_metrics,
            "test": self.test_metrics,
        }

    def _generate_logs(self, preds, true, prefix, metrics):
        """
        Produce logs based on metrics dict

        Parameters
        ----------
        preds: torch.tensor
            the predictions given by the model
        true: torch.tensor
            the true labels
        prefix: str
            prefix to identify these logs
        metrics: dict
            metric dictionary with keys and callables
        """
        _, preds_batch = torch.max(preds, 1)
        return {
            # f"{prefix}_loss": loss,
            **{
                f"{prefix}_{key}": metrics[key](preds_batch, true)
                for key in metrics.keys()
            },
        }

    def parse_batch(self, batch):
        """
        Retrieve x and y from batch
        """
        x = batch[self.hparams.x_label]
        y = batch[self.hparams.y_label]
        # Return floats because this is expected dtype for nn.Loss
        return x.float(), y.long().squeeze()

    def forward(self, x):
        output = self.network(x)
        return output

    def _log_metrics(self, outputs, prefix, CSV_logger=False):
        """
        Produce metrics and save them
        """

        logs = self._generate_logs(
            outputs["preds"],
            outputs["target"],
            prefix,
            self.metrics[prefix],
        )
        outputs.update(logs)

        # Tensorboard logging by default
        for key, value in logs.items():
            self.logger[0].experiment.add_scalar(key, value, self.global_step)

        # CSV logging
        if CSV_logger:
            for key, value in logs.items():
                # self.log logs to all loggers
                self.log(key, value, on_epoch=True)

            probs = F.softmax(outputs["preds"], dim=1).cpu().numpy()
            pred = np.expand_dims(np.argmax(probs, axis=1), 1)
            target = np.expand_dims(outputs["target"].cpu().numpy(), 1)

            df = pd.DataFrame(
                np.hstack([probs, pred, target]),
                columns=[f"prob_{i}" for i in range(len(self.hparams.classes))]
                + ["pred", "target"],
            )

            path = Path(self.logger[1].save_dir) / "test_results.csv"
            if path.exists():
                df.to_csv(path, mode="a", header=False, index=False)
            else:
                df.to_csv(path, header="column_names", index=False)

        if outputs["batch_idx"] == 0:
            _, preds_batch = torch.max(outputs["preds"], 1)
            conf_mat = pl.metrics.functional.confusion_matrix(
                preds_batch, outputs["target"], num_classes=len(self.hparams.classes)
            )

            fig, ax = plt.subplots(1, 1, figsize=(10, 10))
            sns.heatmap(
                conf_mat.cpu(), cmap="RdBu_r", annot=True, ax=ax, annot_kws={"size": 8}
            )
            # logger[0] is tensorboard logger
            self.logger[0].experiment.add_figure(
                f"Confusion matrix {prefix}",
                fig,
                global_step=self.current_epoch,
            )

        return outputs

    def training_step(self, batch, batch_idx):
        x, y = self.parse_batch(batch)
        if self.current_epoch == 0:
            self.reference_image = x
            self.reference_label = y
        yhat = self(x)
        # TODO configure loss
        # This depends on if y is one hot or not, also on the last
        # layer of network
        loss = nn.CrossEntropyLoss()(yhat, y)

        # Default logger=False for training_step
        # set it to true to log train loss to all lggers
        self.log("train_loss", loss, logger=True)

        return {"loss": loss, "preds": yhat, "target": y, "batch_idx": batch_idx}

    def training_step_end(self, outputs):

        # No CSV metric logging needed here
        outputs = self._log_metrics(outputs, "train", CSV_logger=False)
        return outputs

    def validation_step(self, batch, batch_idx):

        x, y = self.parse_batch(batch)
        yhat = self(x)
        loss = nn.CrossEntropyLoss()(yhat, y)
        # Default logger for validation step is True
        self.log("val_loss", loss)

        return {"val_loss": loss, "preds": yhat, "target": y, "batch_idx": batch_idx}

    def validation_step_end(self, outputs):

        # No CSV metric logging needed here
        outputs = self._log_metrics(outputs, "val", CSV_logger=False)

        return outputs

    def validation_epoch_end(self, outputs):

        avg_loss = torch.stack([x["val_loss"] for x in outputs]).mean()
        avg_acc = torch.stack([x["val_accuracy"] for x in outputs]).mean()

        val_epoch_end_metrics = {
            "val_loss_epoch": avg_loss,
            "val_accuracy_epoch": avg_acc,
        }
        for key, value in val_epoch_end_metrics.items():
            self.logger[0].experiment.add_scalar(key, value, self.global_step)

        class_probs = []
        class_preds = []
        for pred in outputs:
            pred = pred["preds"]
            class_probs_batch = [F.softmax(el, dim=0) for el in pred]
            _, class_preds_batch = torch.max(pred, 1)
            class_probs.append(class_probs_batch)
            class_preds.append(class_preds_batch)
        test_probs = torch.cat([torch.stack(batch) for batch in class_probs])
        test_preds = torch.cat(class_preds)
        # plot all the pr curves
        for i in range(len(self.hparams.classes)):
            add_pr_curve_tensorboard(
                logger=self.logger[0],
                # logger[0] is tensorboard logger
                classes=self.hparams.classes,
                class_index=i,
                test_probs=test_probs,
                test_preds=test_preds,
                global_step=self.current_epoch,
            )

        return {"val_loss": avg_loss}

    def test_step(self, batch, batch_idx):

        x, y = self.parse_batch(batch)

        yhat = self(x)
        loss = nn.CrossEntropyLoss()(yhat, y)

        self.log("test_loss", loss)

        return {"test_loss": loss, "preds": yhat, "target": y, "batch_idx": batch_idx}

    def test_step_end(self, outputs):

        # Log test metrics to CSV
        outputs = self._log_metrics(outputs, "test", CSV_logger=True)

        return outputs

    def test_epoch_end(self, outputs):
        class_probs = []
        class_preds = []
        for pred in outputs:
            pred = pred["preds"]
            class_probs_batch = [F.softmax(el, dim=0) for el in pred]
            _, class_preds_batch = torch.max(pred, 1)
            class_probs.append(class_probs_batch)
            class_preds.append(class_preds_batch)
        test_probs = torch.cat([torch.stack(batch) for batch in class_probs])
        test_preds = torch.cat(class_preds)
        # plot all the pr curves
        for i in range(len(self.hparams.classes)):
            add_pr_curve_tensorboard(
                logger=self.logger[0],
                # logger[0] is tensorboard logger
                classes=self.hparams.classes,
                class_index=i,
                test_probs=test_probs,
                test_preds=test_preds,
                global_step=self.current_epoch,
                name="_test",
            )

    def configure_optimizers(self):
        optimizer_class = find_optimizer(self.hparams.optimizer)
        optimizer = optimizer_class(self.parameters(), lr=self.hparams.lr)

        scheduler_class = find_lr_scheduler(self.hparams.lr_scheduler)
        scheduler = scheduler_class(optimizer)

        return (
            {
                "optimizer": optimizer,
                "scheduler": scheduler,
                "monitor": "val_accuracy",
                "interval": "epoch",
                "frequency": 1,
                "strict": True,
            },
        )

    def on_after_backward(self):
        # example to inspect gradient information in tensorboard
        if (
            self.log_grads and self.trainer.global_step % 100 == 0
        ):  # don't make the file huge
            params = self.state_dict()
            for k, v in params.items():
                grads = v
                name = k
                # logger[0] is tensorboard logger
                self.logger[0].experiment.add_histogram(
                    tag=name, values=grads, global_step=self.trainer.global_step
                )<|MERGE_RESOLUTION|>--- conflicted
+++ resolved
@@ -16,7 +16,13 @@
 
 import pytorch_lightning as pl
 
-from .utils import acc_prec_recall, add_pr_curve_tensorboard, find_optimizer, find_lr_scheduler
+from .utils import (
+    acc_prec_recall,
+    add_pr_curve_tensorboard,
+    find_optimizer,
+    find_lr_scheduler,
+)
+
 
 class ClassificationModel(pl.LightningModule):
     """
@@ -67,13 +73,8 @@
         classes: tuple,
         lr: float,
         optimizer: str,
-<<<<<<< HEAD
-        scheduler: str,
-        dimensions: Optional[tuple] = None,
-=======
         lr_scheduler: str,
         dimensions: Optional[Union[tuple, list]] = None,
->>>>>>> 2187a8d7
     ):
         super().__init__()
         # Can be accessed via checkpoint['hyper_parameters']
