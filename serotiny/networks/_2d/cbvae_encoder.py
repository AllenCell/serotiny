--- conflicted
+++ resolved
@@ -3,12 +3,7 @@
 
 from torch import nn
 
-<<<<<<< HEAD
 from torch.nn.utils import spectral_norm
-from ..layers.activation import activation_map
-=======
-from ..norm import spectral_norm
->>>>>>> a9deb789
 from ..layers._2d.down_residual import DownResidualLayer
 
 
