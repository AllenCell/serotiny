--- conflicted
+++ resolved
@@ -81,18 +81,13 @@
         y = z
         # Batch,channel (lt dim),input dims
         for index, layer in enumerate(self.layers):
-            to_cat = ((ppipeds, y) if index == 0 else (ppipeds, z, y))
+            to_cat = (ppipeds, y) if index == 0 else (ppipeds, z, y)
             res = layer(torch.cat(to_cat, axis=1))
             # if output and input dimensions match
             if res.shape[1] == y.shape[1]:
                 # skip connection, excluding the scoordinates and the latent code
                 y = res + y
             else:
-<<<<<<< HEAD
-                _x = res
-        return self.final_non_linearity(x)
-=======
                 y = res
 
-        return self.final_non_linearity(y)
->>>>>>> 9edca778
+        return self.final_non_linearity(y)