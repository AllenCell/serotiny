from .dynamic_imports import (
    module_get,
    module_or_path,
    get_classes_from_config,
<<<<<<< HEAD
    get_class_from_path,
    invoke_path,
    path_invocations,
)

from .filter_cols import filter_columns
=======
    get_class_from_path
)
>>>>>>> 99987b62
<|MERGE_RESOLUTION|>--- conflicted
+++ resolved
@@ -2,14 +2,7 @@
     module_get,
     module_or_path,
     get_classes_from_config,
-<<<<<<< HEAD
     get_class_from_path,
     invoke_path,
     path_invocations,
-)
-
-from .filter_cols import filter_columns
-=======
-    get_class_from_path
-)
->>>>>>> 99987b62
+)