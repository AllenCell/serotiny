#!/usr/bin/env python
# -*- coding: utf-8 -*-

import logging
import fire

import pytorch_lightning as pl
from pytorch_lightning.loggers import TensorBoardLogger, CSVLogger
from pytorch_lightning.callbacks import (
    ModelCheckpoint,
    GPUStatsMonitor,
    EarlyStopping
)
from pl_bolts.callbacks import PrintTableMetricsCallback
from ray.tune.integration.pytorch_lightning import TuneReportCallback
from ray import tune
from datetime import datetime
import os

from ..library.progress_bar import GlobalProgressBar
from ..library.models.classification import (
    ClassificationModel,
    AVAILABLE_NETWORKS,
)
# from ..library.models.callbacks import (
#     MyPrintingCallback,
# )
import serotiny.library.datamodules as datamodules

###############################################################################

log = logging.getLogger(__name__)
pl.seed_everything(42)

###############################################################################


def train_model_config(
    config,
):
    train_model(
        datasets_path=config["datasets_path"],
        output_path=config["output_path"],
        classes=config['classes'],
        model=config['model'],
        label=config['label'],
        batch_size=config['batch_size'],
        num_gpus=config['num_gpus'],
        num_workers=config['num_workers'],
        channel_indexes=config['channel_indexes'],
        num_epochs=config["num_epochs"],
        lr=config['lr'],
        optimizer=config['optimizer'],
        scheduler=config['scheduler'],
        id_fields=config['id_fields'],
        channels=config['channels'],
        test=config['test'],
        tune_bool=config['tune_bool'],
    )


def train_model(
    datasets_path: str,
    output_path: str,
<<<<<<< HEAD
    data_config: dict,
    datamodule: str,
    model: str,
    label: str,
    batch_size: int,
    num_gpus: int,
    num_workers: int,
    num_epochs: int,
    lr: int,
    optimizer: str,
    scheduler: str,
    test: bool,
    tune_bool: bool,
=======
    # data_config: dict = {
    #     "classes": ["M0", "M1/M2", "M3", "M4/M5", "M6/M7"],
    #     "channel_indexes": ["nucleus_segmentation", "membrane_segmentation", "dna", "membrane", "structure", "brightfield"],
    #     "id_fields": ["CellId", "CellIndex", "FOVId"],
    #     "channels": ["nucleus_segmentation", "membrane_segmentation", "dna", "membrane", "structure", "brightfield"],
    # },
    data_config: dict = {
        "classes": ["M0", "M1/M2", "M3", "M4/M5", "M6/M7"],
        "channel_indexes": ["dna", "membrane", "structure"],
        "id_fields": ["CellId", "CellIndex", "FOVId"],
        "channels": ["dna", "membrane", "structure"],
    },
    data_key: str = "Mitotic2DDataModule",
    model: str = "resnet18",
    label: str = "Draft mitotic state resolved",
    batch_size: int = 64,
    num_gpus: int = 1,
    num_workers: int = 50,
    num_epochs: int = 1,
    lr: int = 0.001,
    model_optimizer: str = "sgd",
    model_scheduler: str = "reduce_lr_plateau",
    test: bool = True,
    tune_bool: bool = False,
>>>>>>> f7bb4acd
):
    """
    Initialize dataloaders and model
    Call trainer.fit()
    """
    # Load data module
    dm_class = datamodules.__dict__[datamodule]

    dm = dm_class(
        batch_size=batch_size, 
        num_workers=num_workers, 
        config=data_config,
        data_dir=datasets_path
    )
    dm.setup()
    in_channels = dm.num_channels
    dimensions = dm.dims 

    # init model
    network_config = {
        "in_channels": in_channels,
        "num_classes": len(data_config['classes']),
        "dimensions": dimensions,
    }
    model = {"type": model}
    network_config.update(model)
    model_type = network_config.pop("type")

    if model_type in AVAILABLE_NETWORKS:
        network = AVAILABLE_NETWORKS[model_type](**network_config)
    else:
        raise Exception(
            (
                f"network type {model_type} not available, "
                f"options are {list(AVAILABLE_NETWORKS.keys())}"
            )
        )
        
    classification_model = ClassificationModel(
        network,
        x_label=dm.x_label,
        y_label=dm.y_label,
        in_channels=in_channels,
        classes=data_config['classes'],
        label=label,
        dimensions=dimensions,
        lr=lr,
        optimizer=optimizer,
        scheduler=scheduler,
    )

    # Initialize a logger
    if tune_bool is False:

        tb_logger = TensorBoardLogger(
            save_dir=str(output_path) + "/lightning_logs",
            version="version_" + datetime.now().strftime("%d-%m-%Y--%H-%M-%S"),
            name="",
        )

        csv_logger = CSVLogger(
            save_dir=str(output_path) + "/lightning_logs" + "/csv_logs",        
            version="version_" + datetime.now().strftime("%d-%m-%Y--%H-%M-%S"),
            name="",
        )

        ckpt_path = os.path.join(
            str(output_path) + "/lightning_logs", tb_logger.version, "checkpoints",
        )

        # Initialize model checkpoint
        checkpoint_callback = ModelCheckpoint(
            filepath=ckpt_path,
            # if save_top_k = 1, all files in this local staging dir
            # will be deleted when a checkpoint is saved
            # save_top_k=1,
            monitor="val_loss",
            verbose=True,
        )

        early_stopping = EarlyStopping("val_loss")

        callbacks = [
            PrintTableMetricsCallback(),
            GPUStatsMonitor(),
            GlobalProgressBar(),
            early_stopping,
        ]

        # Initialize a trainer
        trainer = pl.Trainer(
            logger=[tb_logger, csv_logger],
            accelerator="dp",
            # replace_sampler_ddp=False,
            gpus=num_gpus,
            max_epochs=num_epochs,
            progress_bar_refresh_rate=20,
            checkpoint_callback=checkpoint_callback,
            callbacks=callbacks,
            precision=16,
            benchmark=True,
            profiler=True,
            weights_summary="full",
            deterministic=True,
        )

        # Train the model ⚡
        trainer.fit(classification_model, dm)

        # test the model
        if test is True:
            trainer.test(datamodule=dm)

        # Use this to get best model path from callback
        print("Best mode path is", checkpoint_callback.best_model_path)
        print("Use checkpoint = torch.load[CKPT_PATH] to get checkpoint")
        print("use model = ClassificationModel(),")
        print("trainer = Trainer(resume_from_checkpoint=CKPT_PATH)")
        print("to load trainer")

        return checkpoint_callback.best_model_path
    else:
        # Add tensorboard logs to tune directory so there
        # are no repeat logs
        logger = TensorBoardLogger(
            save_dir=tune.get_trial_dir(), name="", version="."
        )

        # Tune callback tracks val loss and accuracy
        tune_callback = TuneReportCallback(
            {
                "loss": "val_loss_epoch",
                "mean_accuracy": "val_accuracy_epoch"
            },
            on="validation_end"
        )
        # Use ddp to split training across gpus
        trainer = pl.Trainer(
            max_epochs=num_epochs,
            accelerator="ddp",
            replace_sampler_ddp=False,
            gpus=num_gpus,
            logger=logger,
            progress_bar_refresh_rate=0,
            callbacks=[tune_callback]
        )
        # Train the model ⚡
        trainer.fit(classification_model, dm)
    # return


if __name__ == '__main__':
    # example command:
    # python -m serotiny.steps.train_model \
    #     --datasets_path "./results/splits/" \
    #     --output_path "./results/models/" \

    fire.Fire(train_model)<|MERGE_RESOLUTION|>--- conflicted
+++ resolved
@@ -62,7 +62,6 @@
 def train_model(
     datasets_path: str,
     output_path: str,
-<<<<<<< HEAD
     data_config: dict,
     datamodule: str,
     model: str,
@@ -71,37 +70,11 @@
     num_gpus: int,
     num_workers: int,
     num_epochs: int,
-    lr: int,
+    lr: float,
     optimizer: str,
     scheduler: str,
     test: bool,
     tune_bool: bool,
-=======
-    # data_config: dict = {
-    #     "classes": ["M0", "M1/M2", "M3", "M4/M5", "M6/M7"],
-    #     "channel_indexes": ["nucleus_segmentation", "membrane_segmentation", "dna", "membrane", "structure", "brightfield"],
-    #     "id_fields": ["CellId", "CellIndex", "FOVId"],
-    #     "channels": ["nucleus_segmentation", "membrane_segmentation", "dna", "membrane", "structure", "brightfield"],
-    # },
-    data_config: dict = {
-        "classes": ["M0", "M1/M2", "M3", "M4/M5", "M6/M7"],
-        "channel_indexes": ["dna", "membrane", "structure"],
-        "id_fields": ["CellId", "CellIndex", "FOVId"],
-        "channels": ["dna", "membrane", "structure"],
-    },
-    data_key: str = "Mitotic2DDataModule",
-    model: str = "resnet18",
-    label: str = "Draft mitotic state resolved",
-    batch_size: int = 64,
-    num_gpus: int = 1,
-    num_workers: int = 50,
-    num_epochs: int = 1,
-    lr: int = 0.001,
-    model_optimizer: str = "sgd",
-    model_scheduler: str = "reduce_lr_plateau",
-    test: bool = True,
-    tune_bool: bool = False,
->>>>>>> f7bb4acd
 ):
     """
     Initialize dataloaders and model
@@ -163,7 +136,7 @@
         )
 
         csv_logger = CSVLogger(
-            save_dir=str(output_path) + "/lightning_logs" + "/csv_logs",        
+            save_dir=str(output_path) + "/lightning_logs" + "/csv_logs",
             version="version_" + datetime.now().strftime("%d-%m-%Y--%H-%M-%S"),
             name="",
         )
