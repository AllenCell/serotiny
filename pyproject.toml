[build-system]
requires = ["poetry-core>=1.0.0"]
build-backend = "poetry.core.masonry.api"

[tool.poetry]
name = "serotiny"
version = "0.0.8"
homepage = "https://allencell.github.io/serotiny"
documentation = "https://allencell.github.io/serotiny"
repository = "https://github.com/AllenCell/serotiny"
description = "A framework of tools to structure, configure and drive deep learning projects"
authors = [
    "Guilherme Pires <guilherme.pires@alleninstitute.org>",
    "Ryan Spangler <ryan.spangler@alleninstitute.org>",
    "Ritvik Vasan <ritvik.vasan@alleninstitute.org>",
    "Theo Knijnenburg <theo.knijnenburg@alleninstitute.org>",
    "Nick Gomez <nick.gomez@alleninstitute.org>",
    "Caleb Chan <caleb.chan@alleninstitute.org>",
]
license = "BSD-3"
readme = "README.md"
packages = [
    { include = "serotiny" },
    { include = "hydra_plugins" }
]
include = [
    "LICENSE",
    "**/*.yaml",
    "**/*.json"
]
exclude = [
    "**/*.pyc",
    "**/__pycache__"
]
classifiers = [
    "Natural Language :: English",
    "Programming Language :: Python :: 3.8",
    "Programming Language :: Python :: 3.9",
    "Programming Language :: Python :: 3.10",
]


[tool.poetry.dependencies]
python = "^3.8"
pip = "^22.1.2"
torch = {version = "^1.11.0", allow-prereleases = true}
fire = "^0.4.0"
makefun = "^1.13.1"
hydra-core = "^1.2.0"
joblib = "^1.2.0"
mlflow = "^1.30.0"
nbformat = "^5.2.0"
omegaconf = "^2.2.2"
pyarrow = "^7.0.0"
pytorch-lightning = "^1.6.0"
PyYAML = "^6.0"
scikit-learn = "^1.0.2"
aicsimageio = "^4.6.4"
numpy = "^1.22"
pandas = "^1.1"
universal-pathlib = "^0.0.20"
s3fs = "^2022.3.0"
fsspec = "^2022.3.0"
pycryptodome = "^3.14.1"
frozendict = "^2.3.2"
ome-zarr = "^0.6.1"
scanpy = "^1.9.1"
<<<<<<< HEAD
waitress = "^2.1.2"
Mako = "^1.2.2"
lxml = "^4.9.1"
PyJWT = "^2.4.0"
protobuf = "^3.20.2"
oauthlib = "^3.2.1"
modin = "^0.16.2"
=======
protobuf = "<4.0.0"
pre-commit = {version = "^2.20.0", optional = true}
furo = {version = "^2022.9.29", optional = true}
m2r2 = {version = "^0.3.3", optional = true}
sphinx = {version = "^5.3.0", optional = true}
packaging = {version = "^21.3", optional = true}
lightning-bolts = {git = "https://github.com/Lightning-AI/lightning-bolts.git", rev = "78cbcdd5226d5d1cb5d9214a12c499bb702fe80f", optional = true}
torchvision = {version = "^0.14.0", optional = true}
pytest = {version = "^7.2.0", optional = true}
pytest-cov = {version = "^4.0.0", optional = true}
tox = {version = "^3.27.0", optional = true}
jupyter-core = "^4.11.2"
grpcio = "^1.46.0"
modin = {version = "^0.16.2", optional = true}
>>>>>>> 962cf3ce


[tool.poetry.scripts]
serotiny = "serotiny.cli.cli:main"
"serotiny.train" = "serotiny.cli.cli:main"
"serotiny.test" = "serotiny.cli.cli:main"
"serotiny.predict" = "serotiny.cli.cli:main"


[tool.poetry.extras]
docs = ["furo", "m2r2", "sphinx"]
test = ["pre-commit", "lightning-bolts", "torchvision", "pytest", "pytest-cov", "tox"]
dev = ["pre-commit"]


[tool.flake8]
exclude = "docs/"
ignore = [
	"E203",
	"E402",
	"W291",
	"W503"
]
max-line-length = 88<|MERGE_RESOLUTION|>--- conflicted
+++ resolved
@@ -65,15 +65,6 @@
 frozendict = "^2.3.2"
 ome-zarr = "^0.6.1"
 scanpy = "^1.9.1"
-<<<<<<< HEAD
-waitress = "^2.1.2"
-Mako = "^1.2.2"
-lxml = "^4.9.1"
-PyJWT = "^2.4.0"
-protobuf = "^3.20.2"
-oauthlib = "^3.2.1"
-modin = "^0.16.2"
-=======
 protobuf = "<4.0.0"
 pre-commit = {version = "^2.20.0", optional = true}
 furo = {version = "^2022.9.29", optional = true}
@@ -88,7 +79,6 @@
 jupyter-core = "^4.11.2"
 grpcio = "^1.46.0"
 modin = {version = "^0.16.2", optional = true}
->>>>>>> 962cf3ce
 
 
 [tool.poetry.scripts]
