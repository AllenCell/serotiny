import os
import logging

from typing import List, Dict, Optional
from datetime import datetime

import fire
import pytorch_lightning as pl

import serotiny.datamodules as datamodules
import serotiny.models as models
from serotiny.models.zoo import get_checkpoint_callback, store_called_args
from serotiny.utils import module_get, module_or_path, get_classes_from_config

log = logging.getLogger(__name__)


def train_model(
    model_name: str,
    model_config: Dict,
    datamodule_name: str,
    datamodule_config: Dict,
    trainer_config: Dict,
    gpu_ids: List[int],
    model_zoo_config: Dict,
    callbacks: Dict = {},
    loggers: Dict = {},
    seed: int = 42,
    override_save_path: Optional[str] = None,
):
    called_args = locals()

    pl.seed_everything(seed)

    model_zoo_path = model_zoo_config.get("path")
    store_config = model_zoo_config.get("store_config", True)
    checkpoint_monitor = model_zoo_config.get("checkpoint_monitor", None)
    checkpoint_mode = model_zoo_config.get("checkpoint_mode", None)

    os.environ["CUDA_DEVICE_ORDER"] = "PCI_BUS_ID"  # see issue #152
<<<<<<< HEAD
    os.environ["CUDA_VISIBLE_DEVICES"] = ",".join([str(id) for id in gpu_ids])
=======
    os.environ["CUDA_VISIBLE_DEVICES"] = ",".join([str(_) for _ in gpu_ids])
>>>>>>> c926e29f
    num_gpus = len(gpu_ids)
    num_gpus = (num_gpus if num_gpus != 0 else None)

    model_class = module_or_path(models, model_name)
    model = model_class(**model_config)
    version_string = "version_" + datetime.now().strftime("%d-%m-%Y--%H-%M-%S")

    if store_config:
        store_called_args(called_args, model_name, version_string, model_zoo_path)

    log.info(f"creating datamodule {datamodule_name} with {datamodule_config}")

    create_datamodule = module_or_path(datamodules, datamodule_name)
    datamodule = create_datamodule(**datamodule_config)
    datamodule.setup()

    if checkpoint_monitor is not None:
        checkpoint_callback = get_checkpoint_callback(
            model_name,
            version_string,
            checkpoint_monitor,
            checkpoint_mode,
            model_zoo_path
        )
    else:
        checkpoint_callback = None

    if checkpoint_callback:
        trainer_config['checkpoint_callback'] = checkpoint_callback

    callbacks = get_classes_from_config(callbacks)
    callbacks += [checkpoint_callback]

    loggers = get_classes_from_config(loggers)

    trainer = pl.Trainer(
        **trainer_config,
        logger=loggers,
        gpus=num_gpus,
<<<<<<< HEAD
        # checkpoint_callback=checkpoint_callback,
=======
>>>>>>> c926e29f
        callbacks=callbacks,
    )

    log.info("Calling trainer.fit")
    trainer.fit(model, datamodule)

    trainer.test(datamodule=datamodule)


if __name__ == "__main__":
    fire.Fire(train_model)<|MERGE_RESOLUTION|>--- conflicted
+++ resolved
@@ -38,11 +38,7 @@
     checkpoint_mode = model_zoo_config.get("checkpoint_mode", None)
 
     os.environ["CUDA_DEVICE_ORDER"] = "PCI_BUS_ID"  # see issue #152
-<<<<<<< HEAD
     os.environ["CUDA_VISIBLE_DEVICES"] = ",".join([str(id) for id in gpu_ids])
-=======
-    os.environ["CUDA_VISIBLE_DEVICES"] = ",".join([str(_) for _ in gpu_ids])
->>>>>>> c926e29f
     num_gpus = len(gpu_ids)
     num_gpus = (num_gpus if num_gpus != 0 else None)
 
@@ -82,10 +78,6 @@
         **trainer_config,
         logger=loggers,
         gpus=num_gpus,
-<<<<<<< HEAD
-        # checkpoint_callback=checkpoint_callback,
-=======
->>>>>>> c926e29f
         callbacks=callbacks,
     )
 
