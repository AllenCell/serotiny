import os
import logging
import inspect

from typing import List, Dict, Optional
from datetime import datetime

import fire
import pytorch_lightning as pl

import serotiny.datamodules as datamodules
import serotiny.models as models
<<<<<<< HEAD
from serotiny.models.zoo import get_checkpoint_callback, store_called_args
from serotiny.utils import module_get, module_or_path, get_classes_from_config
=======
from serotiny.models.zoo import get_checkpoint_callback, store_metadata
from serotiny.utils import module_get, get_classes_from_config
>>>>>>> 99987b62

log = logging.getLogger(__name__)

def _get_kwargs():
    frame = inspect.currentframe().f_back
    keys, _, _, values = inspect.getargvalues(frame)
    kwargs = {}
    for key in keys:
        if key != 'self':
            kwargs[key] = values[key]
    return kwargs

def train_model(
    model_name: str,
    model_config: Dict,
    datamodule_name: str,
    datamodule_config: Dict,
    trainer_config: Dict,
    gpu_ids: List[int],
    model_zoo_config: Dict,
    callbacks: Dict = {},
    loggers: Dict = {},
    version_string: Optional[str] = None,
    seed: int = 42,
    metadata: Dict = {},
):
    called_args = _get_kwargs()

    pl.seed_everything(seed)

    model_zoo_path = model_zoo_config.get("path")
    checkpoint_monitor = model_zoo_config.get("checkpoint_monitor", None)
    checkpoint_mode = model_zoo_config.get("checkpoint_mode", None)

    store_metadata(called_args, model_name, version_string, model_zoo_path)

    os.environ["CUDA_DEVICE_ORDER"] = "PCI_BUS_ID"  # see issue #152
<<<<<<< HEAD
    os.environ["CUDA_VISIBLE_DEVICES"] = ",".join([str(id) for id in gpu_ids])
=======
    os.environ["CUDA_VISIBLE_DEVICES"] = ",".join([str(_) for _ in gpu_ids])
>>>>>>> 99987b62
    num_gpus = len(gpu_ids)
    num_gpus = (num_gpus if num_gpus != 0 else None)

    model_class = module_or_path(models, model_name)
    model = model_class(**model_config)

    if version_string is None:
        version_string = "version_" + datetime.now().strftime("%d-%m-%Y--%H-%M-%S")

    log.info(f"creating datamodule {datamodule_name} with {datamodule_config}")

    create_datamodule = module_or_path(datamodules, datamodule_name)
    datamodule = create_datamodule(**datamodule_config)
    datamodule.setup()

    if checkpoint_monitor is not None:
        checkpoint_callback = get_checkpoint_callback(
            model_name,
            version_string,
            checkpoint_monitor,
            checkpoint_mode,
            model_zoo_path
        )
    else:
        checkpoint_callback = None

    if checkpoint_callback:
        trainer_config['checkpoint_callback'] = checkpoint_callback

    callbacks = get_classes_from_config(callbacks)
    callbacks += [checkpoint_callback]

    loggers = get_classes_from_config(loggers)

    trainer = pl.Trainer(
        **trainer_config,
        logger=loggers,
        gpus=num_gpus,
<<<<<<< HEAD
        # checkpoint_callback=checkpoint_callback,
=======
>>>>>>> 99987b62
        callbacks=callbacks,
    )

    log.info("Calling trainer.fit")
    trainer.fit(model, datamodule)

    trainer.test(datamodule=datamodule)


if __name__ == "__main__":
    fire.Fire(train_model)<|MERGE_RESOLUTION|>--- conflicted
+++ resolved
@@ -10,13 +10,8 @@
 
 import serotiny.datamodules as datamodules
 import serotiny.models as models
-<<<<<<< HEAD
-from serotiny.models.zoo import get_checkpoint_callback, store_called_args
+from serotiny.models.zoo import get_checkpoint_callback, store_metadata
 from serotiny.utils import module_get, module_or_path, get_classes_from_config
-=======
-from serotiny.models.zoo import get_checkpoint_callback, store_metadata
-from serotiny.utils import module_get, get_classes_from_config
->>>>>>> 99987b62
 
 log = logging.getLogger(__name__)
 
@@ -54,11 +49,7 @@
     store_metadata(called_args, model_name, version_string, model_zoo_path)
 
     os.environ["CUDA_DEVICE_ORDER"] = "PCI_BUS_ID"  # see issue #152
-<<<<<<< HEAD
     os.environ["CUDA_VISIBLE_DEVICES"] = ",".join([str(id) for id in gpu_ids])
-=======
-    os.environ["CUDA_VISIBLE_DEVICES"] = ",".join([str(_) for _ in gpu_ids])
->>>>>>> 99987b62
     num_gpus = len(gpu_ids)
     num_gpus = (num_gpus if num_gpus != 0 else None)
 
@@ -97,10 +88,6 @@
         **trainer_config,
         logger=loggers,
         gpus=num_gpus,
-<<<<<<< HEAD
-        # checkpoint_callback=checkpoint_callback,
-=======
->>>>>>> 99987b62
         callbacks=callbacks,
     )
 
