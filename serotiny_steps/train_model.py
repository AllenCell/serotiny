import os
import logging
import inspect

from typing import List, Dict
from datetime import datetime

import fire
import pytorch_lightning as pl
from pytorch_lightning.callbacks import ModelCheckpoint

from serotiny.models.zoo import store_metadata, build_model_path
from serotiny.utils import INIT_KEY, init_or_invoke, load_multiple

log = logging.getLogger(__name__)


def _get_kwargs():
    frame = inspect.currentframe().f_back
    keys, _, _, values = inspect.getargvalues(frame)
    kwargs = {}
    for key in keys:
        if key != "self":
            kwargs[key] = values[key]
    return kwargs


def train_model(
    model: Dict,
    datamodule: Dict,
    trainer: Dict,
    model_zoo: Dict,
    loggers: List[Dict] = [],
    callbacks: List[Dict] = [],
    gpu_ids: List[int] = [0],
    version_string: str = "zero",
    seed: int = 42,
    metadata: Dict = {},
):
    called_args = _get_kwargs()

    pl.seed_everything(seed)

    model_config = model
    datamodule_config = datamodule
    trainer_config = trainer
    model_zoo_config = model_zoo
    loggers_config = loggers
    callbacks_config = callbacks

    model_zoo_path = model_zoo_config.get("path")
    model_name = model_config.get(INIT_KEY, "UNDEFINED_MODEL_NAME")
    datamodule_name = datamodule_config.get(INIT_KEY, "UNDEFINED_DATAMODULE_NAME")

    store_metadata(called_args, model_name, version_string, model_zoo_path)

    os.environ["CUDA_DEVICE_ORDER"] = "PCI_BUS_ID"  # see issue #152
    os.environ["CUDA_VISIBLE_DEVICES"] = ",".join([str(id) for id in gpu_ids])
    num_gpus = len(gpu_ids)
    num_gpus = num_gpus if num_gpus != 0 else None

    model = init_or_invoke(model_config)

    if version_string is None:
        version_string = "version_" + datetime.now().strftime("%d-%m-%Y--%H-%M-%S")

    log.info(f"creating datamodule {datamodule_name} with {datamodule_config}")

    datamodule = init_or_invoke(datamodule_config)
    datamodule.setup()

    loggers = load_multiple(loggers_config)

    if len(model_zoo) > 0:
        model_path = build_model_path(model_zoo_path, (model_name, version_string))
        config = {"dirpath": model_path, "filename": "epoch-{epoch:02d}"}
        checkpoint_config = model_zoo_config.get("checkpoint", {})
        config.update(checkpoint_config)
        checkpoint_callback = ModelCheckpoint(**config)
    else:
        checkpoint_callback = None

<<<<<<< HEAD
    callbacks = load_multiple(callbacks_config)
    if checkpoint_callback:
=======
    if checkpoint_callback:
        trainer_config["checkpoint_callback"] = True

    callbacks = load_multiple(callbacks_config)
    if checkpoint_callback is not None:
>>>>>>> 7f339d0f
        callbacks.append(checkpoint_callback)

    trainer = pl.Trainer(
        **trainer_config,
        logger=loggers,
        gpus=num_gpus,
        callbacks=callbacks,
    )

    log.info("Calling trainer.fit")
    trainer.fit(model, datamodule)
    trainer.test(datamodule=datamodule, ckpt_path=None)


if __name__ == "__main__":
    fire.Fire(train_model)<|MERGE_RESOLUTION|>--- conflicted
+++ resolved
@@ -80,16 +80,8 @@
     else:
         checkpoint_callback = None
 
-<<<<<<< HEAD
-    callbacks = load_multiple(callbacks_config)
-    if checkpoint_callback:
-=======
-    if checkpoint_callback:
-        trainer_config["checkpoint_callback"] = True
-
     callbacks = load_multiple(callbacks_config)
     if checkpoint_callback is not None:
->>>>>>> 7f339d0f
         callbacks.append(checkpoint_callback)
 
     trainer = pl.Trainer(
