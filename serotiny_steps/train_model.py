import os
import logging
import inspect

from typing import List, Dict
from datetime import datetime

import fire
import pytorch_lightning as pl
from pytorch_lightning.callbacks import ModelCheckpoint

from serotiny.models.zoo import store_metadata, build_model_path
from serotiny.utils import INIT_KEY, init_or_invoke, load_multiple

log = logging.getLogger(__name__)


def _get_kwargs():
    frame = inspect.currentframe().f_back
    keys, _, _, values = inspect.getargvalues(frame)
    kwargs = {}
    for key in keys:
        if key != "self":
            kwargs[key] = values[key]
    return kwargs


def train_model(
    model: Dict,
    datamodule: Dict,
    trainer: Dict,
    model_zoo: Dict,
    loggers: List[Dict] = [],
    callbacks: List[Dict] = [],
    gpu_ids: List[int] = [0],
    version_string: str = "zero",
    seed: int = 42,
    metadata: Dict = {},
):
    called_args = _get_kwargs()

    pl.seed_everything(seed)

    model_config = model
    datamodule_config = datamodule
    trainer_config = trainer
    model_zoo_config = model_zoo
    loggers_config = loggers
    callbacks_config = callbacks

    model_zoo_path = model_zoo_config.get("path")
    model_name = model_config.get(INIT_KEY, "UNDEFINED_MODEL_NAME")
    datamodule_name = datamodule_config.get(INIT_KEY, "UNDEFINED_DATAMODULE_NAME")

    store_metadata(called_args, model_name, version_string, model_zoo_path)

    os.environ["CUDA_DEVICE_ORDER"] = "PCI_BUS_ID"  # see issue #152
    os.environ["CUDA_VISIBLE_DEVICES"] = ",".join([str(id) for id in gpu_ids])
    num_gpus = len(gpu_ids)
    num_gpus = num_gpus if num_gpus != 0 else None

    model = init_or_invoke(model_config)

    if version_string is None:
        version_string = "version_" + datetime.now().strftime("%d-%m-%Y--%H-%M-%S")

    log.info(f"creating datamodule {datamodule_name} with {datamodule_config}")

    datamodule = init_or_invoke(datamodule_config)
    datamodule.setup()

    loggers = load_multiple(loggers_config)

    if len(model_zoo) > 0:
        model_path = build_model_path(model_zoo_path, (model_name, version_string))
        config = {"dirpath": model_path, "filename": "{epoch:02d}"}
        checkpoint_config = model_zoo_config.get("checkpoint", {})
        config.update(checkpoint_config)
        checkpoint_callback = ModelCheckpoint(**config)
    else:
        checkpoint_callback = None

<<<<<<< HEAD
    if checkpoint_callback:
        trainer_config["checkpoint_callback"] = True

=======
>>>>>>> 99e45acb
    callbacks = load_multiple(callbacks_config)
    if checkpoint_callback is not None:
        callbacks.append(checkpoint_callback)

    trainer = pl.Trainer(
        **trainer_config, logger=loggers, gpus=num_gpus, callbacks=callbacks,
    )

    log.info("Calling trainer.fit")
    trainer.fit(model, datamodule)
    trainer.test(datamodule=datamodule, ckpt_path=None)


if __name__ == "__main__":
    fire.Fire(train_model)<|MERGE_RESOLUTION|>--- conflicted
+++ resolved
@@ -80,12 +80,6 @@
     else:
         checkpoint_callback = None
 
-<<<<<<< HEAD
-    if checkpoint_callback:
-        trainer_config["checkpoint_callback"] = True
-
-=======
->>>>>>> 99e45acb
     callbacks = load_multiple(callbacks_config)
     if checkpoint_callback is not None:
         callbacks.append(checkpoint_callback)
