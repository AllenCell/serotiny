import pytest
from serotiny_steps.train_unet import train_unet

def test_unet_step():
    
    # batch_size = 8, depth = 3, channel_fan_top = 64 (x)
    # 16-bit precision
    # batch_size = 8, depth = 3, channel_fan_top = 64 (finished 10 epochs) - 1 (version_31-03-2021--14-33-31)
    # batch_size = 8, depth = 4, channel_fan_top = 64 (x)
    # batch_size = 1, depth = 4, channel_fan_top = 64
    # batch_size = 2, depth = 4, channel_fan_top = 64 (x)
    # batch_size = 2, depth = 4, channel_fan_top = 32
    # batch_size = 8, depth = 4, channel_fan_top = 32 (finished 10 epochs) - 2 (version_31-03-2021--17-04-37)
    # batch_size = 16, depth = 4, channel_fan_top = 32 (memory error)
    # batch_size = 16, depth = 4, channel_fan_top = 16 (finished 10 epochs) - 3 (version_01-04-2021--16-22-11)
    
    try:
        train_unet(
            data_dir="data", # "/allen/aics/modeling/VariancePlayground/manifests/",
            output_path="data/output",
            # output_path="/allen/aics/modeling/caleb/runs/image2image/variance_playground_3d_test/",
            datamodule="DummyImageDatamodule",
            # datamodule="ImageImage",
            batch_size=2,
<<<<<<< HEAD
            id_fields=['CellId', 'CellIndex', 'FOVId'],
            num_gpus=[0],
            # num_gpus=[2],
            num_workers=4,
            num_epochs=10,
=======
            num_gpus=[2],
            num_workers=4,
            id_fields=['CellId', 'CellIndex', 'FOVId'],
            num_epochs=1,
>>>>>>> 654f03dd
            lr=1e-3,
            optimizer="Adam",
            scheduler="Adam",
            loss="BatchMSELoss",
            test=True,
            x_label="x_label",
            y_label="y_label",
            input_column="actk_rawseg",
            output_column="actk_rawseg",
            input_channels=['dna'],
            output_channels=['nucleus_segmentation'],
            depth=2,  # Unet-specific
            channel_fan_top=64,  # Unet-specific
            auto_padding=True,  # Unet-specific
            
            # kwargs for dummy image data module
            length=10,
            #input_dims=[572, 572, 60],
            #output_dims=[572, 572, 60],
            input_dims=[36, 38, 12],
            output_dims=[36, 38, 12],
        )
        
    except Exception as e:
        pytest.fail(f"`train_unet` failed to run.")

if __name__ == "__main__":
    test_unet_step()<|MERGE_RESOLUTION|>--- conflicted
+++ resolved
@@ -22,18 +22,11 @@
             datamodule="DummyImageDatamodule",
             # datamodule="ImageImage",
             batch_size=2,
-<<<<<<< HEAD
             id_fields=['CellId', 'CellIndex', 'FOVId'],
             num_gpus=[0],
             # num_gpus=[2],
             num_workers=4,
-            num_epochs=10,
-=======
-            num_gpus=[2],
-            num_workers=4,
-            id_fields=['CellId', 'CellIndex', 'FOVId'],
             num_epochs=1,
->>>>>>> 654f03dd
             lr=1e-3,
             optimizer="Adam",
             scheduler="Adam",
